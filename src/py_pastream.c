#include <portaudio.h>
#include <pa_ringbuffer.h>
#include "py_pastream.h"


void init_stream(
    Py_PaBufferedStream *stream, 
    unsigned char allow_drops,
    long frames,
    long pad,
    unsigned long offset,
    PaUtilRingBuffer *rxbuff,
    PaUtilRingBuffer *txbuff) 
{
    stream->allow_drops = allow_drops;
    stream->frames = (frames >= 0 && pad >= 0) ? (frames + pad) : frames;
    // technically if frames < 0 padding has no meaning, but set it anyways to
    // give the user the least unexpected behavior
    stream->pad = pad;
    stream->offset = offset;
    stream->rxbuff = rxbuff;
    stream->txbuff = txbuff;
    reset_stream(stream);
};

void reset_stream(Py_PaBufferedStream *stream) {
    memset((void *) stream->lastTime, 0, sizeof(PaStreamCallbackTimeInfo));
    stream->last_callback = paContinue;
    stream->status = 0;
    stream->frame_count = 0;
    stream->errorMsg[0] = '\0';
    stream->xruns = 0;
    stream->inputUnderflows = 0;
    stream->inputOverflows = 0;
    stream->outputUnderflows = 0;
    stream->outputOverflows = 0;
    if ( stream->__autoframes )
        stream->frames = -1;
    stream->__autoframes = 0;
};

int callback(
    const void* in_data, 
    void* out_data, 
    unsigned long frame_count, 
    const PaStreamCallbackTimeInfo* timeInfo, 
    PaStreamCallbackFlags status,
    void *user_data) 
{
    unsigned long frames_left = frame_count, offset = 0;
    ring_buffer_size_t oframes, iframes;
    Py_PaBufferedStream *stream = (Py_PaBufferedStream *) user_data;
    long frames = stream->frames;
    long pad = stream->pad;

    if ( status & 0xF ) {
        stream->status |= status;
        stream->xruns++;
        if ( status & paInputUnderflow )
            stream->inputUnderflows++;
        if ( status & paInputOverflow )
            stream->inputOverflows++;
        if ( status & paOutputUnderflow )
            stream->outputUnderflows++;
        if ( status & paOutputOverflow )
            stream->outputOverflows++;
    }

    // exit point (1 of 2)
    // We've surpassed frames: this is our last callback
    if ( frames >= 0 && stream->frame_count + frames_left >= frames ) {
        frames_left = frames - stream->frame_count;
        stream->last_callback = paComplete;
    }

    if ( stream->txbuff != NULL ) {
        oframes = PaUtil_ReadRingBuffer(stream->txbuff, out_data, frames_left);

        // We're done reading frames! Or the writer was too slow; either way,
        // finish up by adding some zero padding.
        if ( oframes < frames_left ) {
            // Fill the remainder of the output buffer with zeros
            memset((unsigned char *) out_data + oframes*stream->txbuff->elementSizeBytes,
                   0, 
                   (frame_count - oframes)*stream->txbuff->elementSizeBytes);

            if ( frames < 0 ) {
                if ( pad >= 0 ) {
                    // Figure out how much additional padding to insert and set frames
                    // equal to it
                    stream->__autoframes = 1;
                    frames = stream->frames = stream->frame_count + oframes + pad;

                    // exit point (2 of 2)
                    // We don't want to do an unncessary callback; end here
                    if ( stream->frame_count + frames_left >= frames ) {
                        if ( stream->frame_count <= frames )
                            frames_left = frames - stream->frame_count;
                        else
                            frames_left = 0;
                        stream->last_callback = paComplete;
                    }
                }
                // else { pad indefinitely; }
            }
            else if ( !stream->__autoframes && pad >= 0 ) {
<<<<<<< HEAD
                strcpy(stream->errorMsg, "TransmitBufferEmpty");
=======
                strcpy(stream->errorMsg, "BufferEmpty");
>>>>>>> 3d960299
                stream->frame_count += oframes;
                return (stream->last_callback = paAbort);
            }
        }
    }

    if ( stream->rxbuff != NULL && stream->frame_count + frames_left > stream->offset ) {
        if ( stream->frame_count < stream->offset ) {
            offset = stream->offset - stream->frame_count;
            frames_left -= offset;
            in_data = (unsigned char *) in_data + offset*stream->rxbuff->elementSizeBytes;
        }

        iframes = PaUtil_WriteRingBuffer(stream->rxbuff, (const void *) in_data, frames_left);
        if ( iframes < frames_left && !stream->allow_drops ) {
            strcpy(stream->errorMsg, "BufferFull");
            stream->frame_count += iframes;
            return (stream->last_callback = paAbort);
        }
    }

    *stream->lastTime = *timeInfo;
    stream->frame_count += frame_count;
    return stream->last_callback;
}<|MERGE_RESOLUTION|>--- conflicted
+++ resolved
@@ -104,11 +104,7 @@
                 // else { pad indefinitely; }
             }
             else if ( !stream->__autoframes && pad >= 0 ) {
-<<<<<<< HEAD
-                strcpy(stream->errorMsg, "TransmitBufferEmpty");
-=======
                 strcpy(stream->errorMsg, "BufferEmpty");
->>>>>>> 3d960299
                 stream->frame_count += oframes;
                 return (stream->last_callback = paAbort);
             }
