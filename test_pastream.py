"""
Loopback tests for pastream.
"""
from __future__ import print_function
import os, platform, subprocess, io
import pytest
import time
import tempfile
import numpy as np
import numpy.testing as npt
import soundfile as sf
import sounddevice as sd
import pastream as ps


# Set up the platform specific device
system = platform.system()
if system == 'Windows':
    DEVICE_KWARGS = { 'device': 'ASIO4ALL v2, ASIO', 'dtype': 'int24',
                      'channels': 8, 'samplerate':48000 }
elif system == 'Darwin':
    raise Exception("Currently no test support for OSX")
else:
    # This is assuming you're using the ALSA device set up by .asoundrc config
    # file in the root of the repository
    DEVICE_KWARGS = { 'device': 'aloop_duplex', 'dtype': 'int32', 'channels':
                      2, 'samplerate': 48000 }

if 'SOUNDDEVICE_DEVICE_NAME' in os.environ:
    DEVICE_KWARGS['device'] = os.environ['SOUNDDEVICE_DEVICE_NAME']
if 'SOUNDDEVICE_DEVICE_BLOCKSIZE' in os.environ:
    DEVICE_KWARGS['blocksize'] = int(os.environ['SOUNDDEVICE_DEVICE_BLOCKSIZE'])
if 'SOUNDDEVICE_DEVICE_DTYPE' in os.environ:
    DEVICE_KWARGS['dtype'] = os.environ['SOUNDDEVICE_DEVICE_DTYPE']
if 'SOUNDDEVICE_DEVICE_CHANNELS' in os.environ:
    DEVICE_KWARGS['channels'] = int(os.environ['SOUNDDEVICE_DEVICE_CHANNELS'])
if 'SOUNDDEVICE_DEVICE_SAMPLERATE' in os.environ:
    DEVICE_KWARGS['samplerate'] = int(os.environ['SOUNDDEVICE_DEVICE_SAMPLERATE'])

PREAMBLE = 0x7FFFFFFF # Value used for the preamble sequence (before appropriate shifting for dtype)

_dtype2elementsize = dict(int32=4,int24=3,int16=2,int8=1)
vhex = lambda x: np.vectorize(('{:#0%dx}'%(x.dtype.itemsize*2+2)).format)
tohex = lambda x: vhex(x.view('u%d'%x.dtype.itemsize))

def find_soundfile_delay(xf, preamble, dtype):
    pos = xf.tell()
    off = -1

    blocksize = 2048
    unsigned_dtype = dtype if dtype.startswith('u') else 'u'+dtype
    for i,inpblk in enumerate(xf.blocks(blocksize, dtype=dtype, always_2d=True)):
        nonzeros = np.where(inpblk[:, 0].view(unsigned_dtype) == preamble)
        if nonzeros[0].size:
            off = i*blocksize + nonzeros[0][0]
            break
    xf.seek(pos)

    return off

def assert_soundfiles_equal(inp_fh, out_fh, preamble, dtype):
    delay = find_soundfile_delay(out_fh, preamble, dtype)
    assert delay != -1, "Test Preamble pattern not found"
    out_fh.seek(delay)

    mframes = 0
    blocksize = 2048
    unsigned_dtype = 'u' + dtype.lstrip('u')
    inpblk = np.zeros((blocksize, inp_fh.channels), dtype=dtype)
    for outblk in out_fh.blocks(blocksize, dtype=dtype, always_2d=True):
        readframes = inp_fh.buffer_read_into(inpblk[:len(outblk)], dtype=dtype)

        inp = inpblk[:readframes].view(unsigned_dtype)
        out = outblk.view(unsigned_dtype)

        npt.assert_array_equal(inp, out, "Loopback data mismatch")
        mframes += readframes

    print("Matched %d of %d frames; Initial delay of %d frames; %d frames truncated"
          % (mframes, len(inp_fh), delay, len(inp_fh) - inp_fh.tell()))

def assert_chunks_equal(inp_fh, preamble, compensate_delay=False, chunksize=None, outtype=None, **kwargs):
    devargs = dict(DEVICE_KWARGS)
    devargs.update(kwargs)

    inpf2 = sf.SoundFile(inp_fh.name.name)

    inp_fh.seek(0)
    with ps.SoundFileStream(inp_fh, **devargs) as stream:
        delay = -1
        found_delay = False
        unsigned_dtype = 'u%d'%stream.samplesize[1]
        frames = mframes = 0
        inframes = np.zeros((len(stream.rxbuff), stream.channels[1]), dtype=stream.dtype[1])
        if outtype is not None:
            out = outtype(len(stream.rxbuff) * stream.rxbuff.elementsize)
        else:
            out = None
        t = looptime = 0
        for i, outframes in enumerate(stream.chunks(chunksize, out=out), start=1):
            if outtype is not None:
                outframes = np.frombuffer(outframes, dtype=stream.dtype[0]).reshape(-1, stream.channels[0])
            dt = 1e3*(time.time() - t)
            if i > 1: looptime += dt
            # print(dt, stream.rxbuff.read_available)
            t = time.time()
            if not found_delay:
                matches = outframes.view(unsigned_dtype) == preamble
                if np.any(matches):
                    found_delay = True
                    mindices = np.where(matches)[0]
                    frames += mindices[0]
                    delay = frames
                    if compensate_delay: stream.pad = delay
                    outframes = outframes[mindices[0]:]

            if found_delay:
                readframes = inpf2.buffer_read_into(inframes[:len(outframes)], dtype=stream.dtype[1])
                inp = inframes[:readframes].view(unsigned_dtype)
                out = outframes[:readframes].view(unsigned_dtype)
                npt.assert_array_equal(inp, out, "Loopback data mismatch")
                mframes += readframes
            frames += len(outframes)
        assert delay != -1, "Preamble not found or was corrupted"

    stats = mframes, frames, delay, len(inpf2) - inpf2.tell(), looptime / i, stream._rmisses
    print("Matched %d of %d frames; Initial delay of %d frames; %d frames truncated; %f interlooptime; %d misses"
          % stats)
    return stats

def gen_random(nseconds, samplerate, channels, elementsize):
    """
    Generates a uniformly random integer signal ranging between the
    minimum and maximum possible values as defined by `elementsize`. The random
    signal is preceded by a constant level equal to the maximum positive
    integer value for 100ms or N=sampling_rate/10 samples (the 'preamble')
    which can be used in testing to find the beginning of a recording.

    nseconds - how many seconds of data to generate
    elementsize - size of each element (single sample of a single frame) in bytes
    """
    shift = 8*(4-elementsize)
    minval = -(0x80000000>>shift)
    maxval = 0x7FFFFFFF>>shift

    preamble = np.zeros((samplerate//10, channels), dtype=np.int32)
    preamble[:] = (PREAMBLE >> shift) << shift
    yield preamble

    for i in range(nseconds):
        # sequential pattern for debugging
        # pattern = np.arange(i*samplerate*channels,
        #                     (i+1)*samplerate*channels)\
        #                     .reshape(samplerate, channels) << shift
        pattern = np.random.randint(minval, maxval+1, (samplerate, channels)) << shift
        yield pattern.astype(np.int32)

@pytest.fixture
def random_soundfile_input(tmpdir, scope='session'):
    elementsize = _dtype2elementsize[DEVICE_KWARGS['dtype']]

    # we don't use an actual TemporaryFile because they don't support multiple
    # file handles on windows
    rdmf= open(tempfile.mktemp(dir=str(tmpdir)), 'w+b')
    rdm_fh = sf.SoundFile(rdmf, 'w+',
                          DEVICE_KWARGS['samplerate'],
                          DEVICE_KWARGS['channels'],
                          'PCM_'+['8','16','24','32'][elementsize-1],
                          format='wav')

    with rdm_fh:
        for blk in gen_random(1, rdm_fh.samplerate, rdm_fh.channels, elementsize):
            rdm_fh.write(blk)
        rdm_fh.seek(0)

        dtype = DEVICE_KWARGS['dtype']
        if DEVICE_KWARGS['dtype'] == 'int24':
            # Tell the OS it's a 32-bit stream and ignore the extra zeros
            # because 24 bit streams are annoying to deal with
            dtype = 'int32'

        shift = 8*(4-elementsize)

        yield rdm_fh, (PREAMBLE>>shift)<<shift, dtype

@pytest.fixture
def devargs():
    return dict(DEVICE_KWARGS)

def test_chunks_ndarray_loopback(random_soundfile_input):
    inp_fh, preamble, dtype = random_soundfile_input
    assert_chunks_equal(inp_fh, preamble, dtype=dtype)

def test_chunks_bytearray_loopback(random_soundfile_input):
    inp_fh, preamble, dtype = random_soundfile_input
    assert_chunks_equal(inp_fh, preamble, dtype=dtype, outtype=bytearray)

def test_soundfilestream_loopback(random_soundfile_input, devargs):
    inp_fh, preamble, dtype = random_soundfile_input

    devargs['dtype'] = dtype

    outf = tempfile.TemporaryFile()
    with ps.SoundFileStream(inp_fh, outf, format='wav', **devargs) as stream:
        stream.start()
        stream.wait()

    outf.seek(0); inp_fh.seek(0)
    with sf.SoundFile(outf) as out_fh:
        assert_soundfiles_equal(inp_fh, out_fh, preamble, dtype)

def test_stdin_stdout_loopback(random_soundfile_input, devargs):
    inp_fh, preamble, dtype = random_soundfile_input

<<<<<<< HEAD
    import subprocess, io
=======
>>>>>>> 3d960299
    devargs['dtype'] = dtype

    inp_fh.name.seek(0)

    proc = subprocess.Popen(('pastream -twav - -tau - -d=%s -f=int32' % devargs['device']).split(),
        stdin=subprocess.PIPE, stdout=subprocess.PIPE)
    stdout = io.BytesIO(proc.communicate(inp_fh.name.read())[0])

    inp_fh.name.seek(0)
    with sf.SoundFile(stdout) as out_fh:
        assert_soundfiles_equal(inp_fh, out_fh, preamble, dtype)

def test_offset(random_soundfile_input, devargs):
    inp_fh, preamble, dtype = random_soundfile_input

    # Using offset only should drop 'offset' frames from the recording
    offset = 8 # use a minimal offset so we don't drop the original input frames
    mframes, frames = assert_chunks_equal(inp_fh, preamble, dtype=dtype, offset=offset)[:2]
    assert frames == (len(inp_fh) - offset)

def test_frames(random_soundfile_input, devargs):
    inp_fh, preamble, dtype = random_soundfile_input
    mframes, frames, delay = assert_chunks_equal(inp_fh, preamble, dtype=dtype, frames=8192)[:3]
    assert frames == 8192

def test_pad(random_soundfile_input, devargs):
    inp_fh, preamble, dtype = random_soundfile_input

    # If we compensate for the delay we should have no frames truncated
    mframes, frames, delay, ntrunc = assert_chunks_equal(inp_fh, preamble, dtype=dtype, compensate_delay=True)[:4]
    assert ntrunc == 0

def test_stream_replay(devargs):
    with ps.Stream(buffersize=65536, **devargs) as stream:
        data = bytearray(len(stream.txbuff)*stream.txbuff.elementsize)

        # Start and let stream finish
        stream.txbuff.write(data)
        stream.start()
        assert stream.wait(2), "Timed out!"
        assert stream.finished

        # Start stream, wait, then abort it
        stream.txbuff.write(data)
        stream.start()
        assert stream.active
        stream.wait(0.001)
        stream.abort()
        assert stream.aborted

        # Start stream then stop it
        stream.txbuff.write(data)
        stream.start()
        assert stream.active
        stream.wait(0.001)
        stream.stop()
        assert stream.stopped

# For testing purposes
class MyException(Exception):
    pass

def test_deferred_exception_handling(devargs):
    stream = ps.Stream(buffersize=8192, **devargs)
    stream.txbuff.write( bytearray(len(stream.txbuff)*stream.txbuff.elementsize) )
    with pytest.raises(MyException) as excinfo:
        with stream:
            stream.start()
            stream._set_exception(MyException("BOO-urns!"))
            stream.wait()

def test_threaded_write_deferred_exception_handling(devargs):
    txmsg = "BOO-urns!"
    def writer(stream, ringbuff):
        raise MyException(txmsg)

    stream = ps.Stream(buffersize=8192, writer=writer, **devargs)
    stream.txbuff.write( bytearray(len(stream.txbuff)*stream.txbuff.elementsize) )
    with pytest.raises(MyException) as excinfo:
        with stream:
            stream.start()
            assert stream.wait(0.5), "Timed out!"
    assert str(excinfo.value) == txmsg

def test_threaded_read_deferred_exception_handling(devargs):
    rxmsg = "BOO!"
    def reader(stream, ringbuff):
        raise MyException(rxmsg)

    # A reader exception should also stop the stream
    stream = ps.Stream(buffersize=8192, reader=reader, **devargs)
    stream.txbuff.write( bytearray(len(stream.txbuff)*stream.txbuff.elementsize) )
    with pytest.raises(MyException) as excinfo:
        with stream:
            stream.start()
            assert stream.wait(0.5), "Timed out!"
    assert str(excinfo.value) == rxmsg

def test_frames_raises_underflow(devargs):
    stream = ps.Stream(buffersize=8192, frames=9000, **devargs)
    stream.txbuff.write( bytearray(len(stream.txbuff)*stream.txbuff.elementsize) )
    with pytest.raises(ps.BufferEmpty) as excinfo:
        with stream:
            stream.start()
            stream.wait()<|MERGE_RESOLUTION|>--- conflicted
+++ resolved
@@ -212,10 +212,6 @@
 def test_stdin_stdout_loopback(random_soundfile_input, devargs):
     inp_fh, preamble, dtype = random_soundfile_input
 
-<<<<<<< HEAD
-    import subprocess, io
-=======
->>>>>>> 3d960299
     devargs['dtype'] = dtype
 
     inp_fh.name.seek(0)
