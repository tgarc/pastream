#!/usr/bin/env python
"""
Uses the `soundfile <http://pysoundfile.readthedocs.io>`_ and `sounddevice
<http://python-sounddevice.readthedocs.io>`_ libraries to playback, record, or
simultaneously playback and record audio files.

Notes::

  + 24-bit streaming is currently not supported (typically 32-bit streaming gets
    downconverted automatically anyway)

  + For simplicity, this app only supports 'symmetric' full duplex audio streams;
    i.e., the input device and output device are assumed to be the same.

"""
from __future__ import print_function as _print_function
try:
    import Queue as _queue
except ImportError:
    import queue as _queue
import threading as _threading
import time as _time
import sys as _sys
import sounddevice as _sd
import soundfile as _sf
<<<<<<< HEAD
=======
import pa_ringbuffer as _pa_ringbuffer
import traceback as _traceback
import weakref as _weakref
from _py_pastream import ffi as _ffi, lib as _lib
>>>>>>> d0b55965
try:
    import numpy as _np
except:
    _np = None


__version__ = '0.0.0'
__usage__ = "%(prog)s [options] [-d device] input output"


_PA_BUFFERSIZE = 1<<16 # Default number of frames to buffer i/o to portaudio callback


class AudioBufferError(Exception):
    pass

<<<<<<< HEAD
=======

>>>>>>> d0b55965
class _BufferedStreamBase(_sd._StreamBase):
    """
    This class adds a python Queue for reading and writing audio
    data. This double buffers the audio data so that any processing is
    kept out of the time sensitive audio callback function. For
    maximum flexibility, receive queue data is a bytearray object;
    transmit queue data should be of a buffer type where each element
    is a single byte.

    Notes:

    If the receive buffer fills or the transmit buffer is found empty
    during a callback the audio stream is aborted and an exception is
    raised.

    During playback, the end of the stream is signaled by an item on
    the queue that is smaller than blocksize*channels*samplesize
    bytes.

    Parameters
    -----------
<<<<<<< HEAD
    kind : { 'input', 'output', 'duplex' }
        Stream duplexity. See documentation for sounddevice._StreamBase.
=======
    nframes : int
        Number of frames to play/record. (0 means unlimited). This does not
        include the length of any additional padding.
    pad : int
        Number of zero frames to pad the output with. This has no effect on the
        input.
    offset : int
        Number of frames to discard from beginning of input. This has no effect
        on the output.
    buffersize : int
        Transmit/receive buffer size in units of frames. Increase for smaller
        blocksizes.
>>>>>>> d0b55965
    blocksize : int
        Portaudio buffer size. If None, the Portaudio backend will
        automatically determine a size.
    qsize : int
        Transmit/receive queue size in units of frames. Increase for
        smaller blocksizes.

    Other Parameters
    ----------------
<<<<<<< HEAD
    **kwargs
        Additional parameters to pass to sounddevice._StreamBase.

    Attributes
    ----------
    txq : Queue
        Queue used for writing audio data to the output Portaudio
        stream.
    rxq : Queue
        Queue used for reading audio data from the input Portaudio
        stream.
=======
    kind, channels, dtype, **kwargs
        Additional parameters to pass to StreamBase.

    Attributes
    ----------
    txbuff : Ringbuffer
        RingBuffer used for writing audio data to the output Portaudio stream.
    rxbuff : Ringbuffer
        RingBuffer used for reading audio data from the input Portaudio stream.
>>>>>>> d0b55965
    framesize : int
        The audio frame size in bytes. Equivalent to
        channels*samplesize.
    """
<<<<<<< HEAD
    def __init__(self, kind, blocksize=None, qsize=PA_QSIZE, **kwargs):
        if kwargs.get('callback', None) is None:
            if kind == 'input':
                kwargs['callback'] = self.icallback
            elif kind == 'output':
                kwargs['callback'] = self.ocallback
            else:
                kwargs['callback'] = self.iocallback

        kwargs['wrap_callback'] = 'buffer'
        super(_BufferedStreamBase, self).__init__(kind, blocksize=blocksize, **kwargs)

        # This event is used to notify the event that the stream has
        # been aborted. We can use this to abort writing of the ringbuffer
        self._aborted = _threading.Event()
        self._started = _threading.Event()

        self.status = _sd.CallbackFlags()
        self.frame_count = 0
        self._closed = False

        if isinstance(self._device, int):
            self._device_name = _sd.query_devices(self._device)['name']
        else:
            self._device_name = tuple(_sd.query_devices(dev)['name'] for dev in self._device)

=======
    def __init__(self, kind, nframes=0, pad=0, offset=0, buffersize=_PA_BUFFERSIZE,
                 raise_on_xruns=False, blocksize=None, device=None,
                 channels=None, dtype=None, **kwargs):
        # unfortunately we need to figure out the framesize before allocating
        # the stream in order to be able to pass our user_data
        self.txbuff = self.rxbuff = None
>>>>>>> d0b55965
        if kind == 'duplex':
            idevice, odevice = _sd._split(device)
            ichannels, ochannels = _sd._split(channels)
            idtype, odtype = _sd._split(dtype)
            iparameters, idtype, isize, _ = _sd._get_stream_parameters(
                'input', idevice, ichannels, idtype, None, None, None)
            oparameters, odtype, osize, _ = _sd._get_stream_parameters(
                'output', odevice, ochannels, odtype, None, None, None)

            self.framesize = (isize*iparameters.channelCount, 
                              osize*oparameters.channelCount)
            self.txbuff = _pa_ringbuffer.RingBuffer(self.framesize[1], buffersize)
            self.rxbuff = _pa_ringbuffer.RingBuffer(self.framesize[0], buffersize)
        else:
<<<<<<< HEAD
            self.framesize = self.samplesize*self.channels

        if kind == 'duplex' or kind == 'output':
            if self.blocksize and qsize > 0:
                qsize = (qsize+self.blocksize-1)//self.blocksize
            self.txq = _queue.Queue(qsize)
        else:
            self.txq = None

        if kind == 'duplex' or kind == 'input':
            self.rxq = _queue.Queue(-1)
=======
            parameters, dtype, samplesize, _ = _sd._get_stream_parameters(
                kind, device, channels, dtype, None, None, None)
            self.framesize = samplesize*parameters.channelCount
            if kind == 'output':
                self.txbuff = _pa_ringbuffer.RingBuffer(self.framesize, buffersize)
            if kind == 'input':
                self.rxbuff = _pa_ringbuffer.RingBuffer(self.framesize, buffersize)

        # Set up the C portaudio callback
        self._cstream = _ffi.NULL
        self.__weakref = _weakref.WeakKeyDictionary()
        if kwargs.get('callback', None) is None:
            cbinfo = _ffi.new("Py_PaCallbackInfo*", { 'call_count': 0, 'xruns': 0 } )
            userdata = {'status': 0,
                        'duplexity': ['input', 'output', 'duplex'].index(kind) + 1,
                        'abort_on_xrun': int(raise_on_xruns),
                        'completed': 0,
                        'frame_count': 0,
                        'nframes': nframes + pad if nframes else nframes,
                        'padframes': pad,
                        'callbackInfo': cbinfo,
                        'offset': offset,
                        'errorMsg': b'', }
            if self.rxbuff is not None:
                userdata['rxbuff'] = _ffi.cast('PaUtilRingBuffer*', self.rxbuff._ptr)
            if self.txbuff is not None:
                userdata['txbuff'] = _ffi.cast('PaUtilRingBuffer*', self.txbuff._ptr)
                
            self._cstream = _ffi.new("Py_PaBufferedStream*", userdata)
            self.__weakref[self._cstream] = cbinfo
            kwargs['userdata'] = self._cstream
            kwargs['callback'] = _ffi.addressof(_lib, 'callback')
            kwargs['wrap_callback'] = None

        # This event is used to notify the event that the stream has
        # been aborted. We can use this to abort writing of the ringbuffer
        self._raise_on_xruns = raise_on_xruns
        self._aborted = _threading.Event()
        self._stopped = _threading.Event()

        # To simplify things, we only care about the first exception
        # raised
        # TODO: handle multiple deferred exceptions
        self._exceptions = _queue.Queue(1)

        # TODO: add support for C finished_callback function pointer
        user_callback = kwargs.get('finished_callback', lambda : None)
        def finished_callback():
            # If the stream was stopped before it was completed AND
            # the user has not called stop()/abort() then the stream
            # was aborted by some other means and we need to reflect
            # that in our aborted flag.
            if not (self._cstream.completed or self.stopped):
                self._aborted.set()
            self._stopped.set()

            # Check for any errors that might've occurred in the
            # callback
            # Note: exceptions from the callback take precedence over
            # any xrun exceptions
            msg = _ffi.string(self._cstream.errorMsg)
            if len(msg):
                self._set_exception(AudioBufferError(msg))
            if self._raise_on_xruns and self.status._flags & 0xF:
                self._set_exception(AudioBufferError(str(self.status)))

            # Okay, let the user handle their stuff
            user_callback()            

        super(_BufferedStreamBase, self).__init__(kind, blocksize=blocksize,
                                                  device=device,
                                                  channels=channels,
                                                  dtype=dtype,
                                                  finished_callback=finished_callback,
                                                  **kwargs)

        self._rmisses = self._wmisses = 0
        if isinstance(self._device, int):
            self._device_name = _sd.query_devices(self._device)['name']
>>>>>>> d0b55965
        else:
            self._device_name = tuple(_sd.query_devices(dev)['name'] for dev in self._device)

<<<<<<< HEAD
    def icallback(self, in_data, frame_count, time_info, status):
        self.status |= status
        if status._flags&0xF:
            self._set_exception(AudioBufferError(str(status)))
            raise _sd.CallbackAbort

        try:
            self.rxq.put(bytearray(in_data), False)
        except _queue.Full:
            self._set_exception(_queue.Full("Receive queue is full."))
            raise _sd.CallbackAbort

        self.frame_count += frame_count

    def ocallback(self, out_data, frame_count, time_info, status):
        self.status |= status
        if status._flags&0xF:
            self._set_exception(AudioBufferError(str(status)))
            raise _sd.CallbackAbort

        try:
            txbuff = self.txq.get(False)
        except _queue.Empty:
            self._set_exception(_queue.Empty("Transmit queue is empty."))
            raise _sd.CallbackAbort

        out_data[:len(txbuff)] = txbuff

        # This is our last callback!
        if len(txbuff) < frame_count*self.framesize:
            self.frame_count += len(txbuff)//self.framesize
            raise _sd.CallbackStop

        self.frame_count += frame_count

    def iocallback(self, in_data, out_data, frame_count, time_info, status):
        self.status |= status
        if status._flags&0xF:
            self._set_exception(AudioBufferError(str(status)))
            raise _sd.CallbackAbort

        try:
            txbuff = self.txq.get(False)
        except _queue.Empty:
            self._set_exception(_queue.Empty("Transmit queue is empty."))
            raise _sd.CallbackAbort

        out_data[:len(txbuff)] = txbuff

        try:
            self.rxq.put(bytearray(in_data), False)
        except _queue.Full:
            self._set_exception(_queue.Full("Receive queue is full."))
            raise _sd.CallbackAbort

        # This is our last callback!
        if len(txbuff) < frame_count*self.framesize[1]:
            self.frame_count += len(txbuff)//self.framesize[1]
            self.rxq.put(None) # This actually gets done in closequeues but that method doesn't work in windows
            raise _sd.CallbackStop
=======
    def _raise_exceptions(self):
        # defer exceptions coming from child threads
        if not isinstance(_threading.current_thread(), _threading._MainThread):
            return
>>>>>>> d0b55965

        try:
            exc = self._exceptions.get(block=False)
        except _queue.Empty:
            return

        if isinstance(exc, tuple):
            exctype, excval, exctb = exc
            if exctype is not None:
                excval = exctype(excval)
            try:
                raise excval.with_traceback(exctb)
            except AttributeError:
                exec("raise excval, None, exctb")
        else:
            raise exc

<<<<<<< HEAD
        if self.rxq is not None:
            self.rxq.queue.clear()
            self.rxq.put(None)

        if self.txq is not None:
            with self.txq.mutex:
                self.txq.queue.clear()
                self.txq.not_full.notify()

    def _raise_exceptions(self):
        if self._exc.empty():
            return

        exc = self._exc.get()
        if isinstance(exc, tuple):
            exctype, excval, exctb = exc
            if exctype is not None:
                excval = exctype(excval)
            try:
                raise excval.with_traceback(exctb)
            except AttributeError:
                exec("raise excval, None, exctb")

        raise exc

    def _set_exception(self, exc=None):
        # ignore subsequent exceptions
        if not self._exc.empty():
            return
        if exc is None:
            exc = _sys.exc_info()
        self._exc.put(exc)

    @property
    def started(self):
        return self._started.is_set()

    @property
    def aborted(self):
        return self._aborted.is_set()

    def start(self):
        self._started.clear()
        self._aborted.clear()
        if self.txq is not None:
            while not self.txq.full() and not self.aborted:
                _time.sleep(0.005)
        super(_BufferedStreamBase, self).start()
        self._started.set()

    def abort(self):
        super(_BufferedStreamBase, self).abort()
        self._aborted.set()
        try:
            self._raise_exceptions()
        finally:
            self._closequeues()

    def stop(self):
        super(_BufferedStreamBase, self).stop()
        try:
            self._raise_exceptions()
        finally:
            self._closequeues()

    def close(self):
        super(_BufferedStreamBase, self).close()
        try:
            self._raise_exceptions()
        finally:
            self._closequeues()

    def __repr__(self):
        return ("{0}({1._device_name!r}, samplerate={1._samplerate:.0f}, "
                "channels={1._channels}, dtype={1._dtype!r}, blocksize={1._blocksize})").format(self.__class__.__name__, self)
=======
    def _set_exception(self, exc=None):
        try:
            self._exceptions.put(exc or _sys.exc_info(), block=False)
        except _queue.Full:
            pass

    def wait(self, timeout=None):
        self._stopped.wait(timeout)

    @property
    def _valid(self):
        # Indirectly check if we still have a valid stream object
        return _sd._lib.Pa_IsStreamActive(self._ptr) >= 0

    @property
    def aborted(self):
        return self._aborted.is_set()
    
    @property
    def stopped(self):
        return self._stopped.is_set()

    @property
    def callback_info(self):
        return self._cstream.callbackInfo

    @property
    def status(self):
        return _sd.CallbackFlags(self._cstream.status)

    @property
    def frame_count(self):
        return self._cstream.frame_count

    def __exit__(self, *args):
        try:
            self.stop()
        finally:
            self.close()

    def start(self):
        if self.rxbuff is not None:
            self.rxbuff.flush()
        super(_BufferedStreamBase, self).start()

    # Note that if somebody goes around us and calls abort on the
    # PaStream object directly it will screw our ability to tell if a
    # stream has been aborted
    def abort(self):
        if _sd._lib.Pa_IsStreamActive(self._ptr):
            super(_BufferedStreamBase, self).abort()
        self._aborted.set()
        self._stopped.set()
        self._raise_exceptions()

    def stop(self):
        if _sd._lib.Pa_IsStreamActive(self._ptr):
            super(_BufferedStreamBase, self).stop()
        self._stopped.set()
        self._raise_exceptions()

    def close(self):
        if self._valid:
            super(_BufferedStreamBase, self).close()
        self._stopped.set()
        self._raise_exceptions()

    def __repr__(self):
        return ("{0}({1._device_name!r}, samplerate={1._samplerate:.0f}, "
                "channels={1._channels}, dtype={1._dtype!r}, blocksize={1._blocksize})"
                ).format(self.__class__.__name__, self)
>>>>>>> d0b55965

class _InputStreamMixin(object):
    def blockstream(self, always_2d=False):
        """
        Similar to SoundFile.blocks. Returns an iterator over audio chunks read from
        a Portaudio stream. Can be either half-duplex (recording-only) or
        full-duplex if an input file is supplied.

        Parameters
        ----------
        always_2d : bool
            Always returns blocks 2 dimensional arrays. Only valid if you have numpy
            installed.

        Yields
        ------
        array
            ndarray or memoryview object with `blocksize` elements.
        """
        blocksize = self.blocksize
        assert not self.active, "Stream has already been started!"
        if not blocksize:
            raise ValueError("Requires a fixed known blocksize")
        if _np is None and always_2d:
            raise ValueError("always_2d is only supported with numpy")

        try:
            channels = self.channels[0]
            dtype = self.dtype[0]
            framesize = self.framesize[0]
        except TypeError:
            dtype = self.dtype
            channels = self.channels
            framesize = self.framesize

        if channels > 1:
            always_2d = True

<<<<<<< HEAD
        incframes = blocksize
        rxqueue = self.rxq
        with self:
            while not self.aborted:
                try:
                    item = rxqueue.get(timeout=1)
                except _queue.Empty:
                    raise _queue.Empty("Timed out waiting for data.")
                if item is None: break

                nframes = len(item) // channels
                if _np is not None:
                    rxbuff = _np.frombuffer(item, dtype=dtype)
                    if always_2d:
                        rxbuff.shape = (len(rxbuff)//channels, channels)
                else:
                    rxbuff = memoryview(item)

                yield rxbuff

class BufferedInputStream(_InputStreamMixin, _BufferedStreamBase):
    def __init__(self, **kwargs):
        super(BufferedInputStream).__init__(self, 'input', **kwargs)

class BufferedOutputStream(_BufferedStreamBase):
    def __init__(self, **kwargs):
        super(BufferedOutputStream).__init__(self, 'output', **kwargs)
=======
        if _np is None:
            outbuff = memoryview(bytearray(blocksize*framesize))
        else:
            outbuff = _np.zeros((blocksize, channels) if always_2d else blocksize*channels, dtype=dtype)

        if copy:
            if _np is None:
                yielder = lambda buff: memoryview(bytearray(buff))
            else:
                yielder = _np.copy
        else:
            yielder = None

        incframes = blocksize - overlap
        ringbuff = self.rxbuff
        dt = int(1e3*(incframes / float(self.samplerate))) / 1e3
        with self:
            while not self.aborted:
                # for thread safety, check the stream is active *before* reading
                active = self.active 
                nframes = ringbuff.read(outbuff[overlap:], incframes)
                if nframes == 0:
                    if not active: break
                    self._rmisses += 1
                    self.wait(dt)
                    continue

                yield yielder(outbuff[:overlap + nframes]) if copy else outbuff[:overlap + nframes]

                outbuff[:-incframes] = outbuff[incframes:]

class BufferedInputStream(_InputStreamMixin, _BufferedStreamBase):
    def __init__(self, **kwargs):
        super(BufferedInputStream, self).__init__('input', **kwargs)

class BufferedOutputStream(_BufferedStreamBase):
    def __init__(self, **kwargs):
        super(BufferedOutputStream, self).__init__('output', **kwargs)
>>>>>>> d0b55965

class BufferedStream(BufferedInputStream, BufferedOutputStream):
    def __init__(self, **kwargs):
        _BufferedStreamBase.__init__(self, 'duplex', **kwargs)

class _ThreadedStreamBase(_BufferedStreamBase):
    """
    This class builds on the BufferedStream class by adding the ability to
    register functions for reading (qreader) and writing (qwriter) audio data
    which run in their own threads. However, the qreader and qwriter threads are
    optional; this allows the use of a 'duplex' stream which e.g. has a
    dedicated thread for writing data but for which data is read in the main
    thread.

    An important advantage with this class is that it properly handles any
    exceptions raised in the qreader and qwriter threads. Specifcally, if an
    exception is raised, the stream will be aborted and the exception re-raised
    in the main thread.

    Parameters
    -----------
    blocksize : int
        Portaudio buffer size. If None, the Portaudio backend will automatically
        determine a size.

    Other Parameters
    -----------------
    kind, **kwargs
        Additional parameters to pass to BufferedStreamBase.

    Attributes
    -----------
    txt : Thread object
        Daemon thread object that handles writing data to the output ring buffer.
    rxt : Thread object
        Daemon thread object that handles reading data from the input ring buffer.
    """
<<<<<<< HEAD
    def __init__(self, kind, blocksize=None, qreader=None, qwriter=None, **kwargs):
=======
    def __init__(self, kind, qreader=None, qwriter=None, blocksize=None, **kwargs):
>>>>>>> d0b55965
        if qreader is None and qwriter is None:
            raise ValueError("No qreader or qwriter function given.")

        super(_ThreadedStreamBase, self).__init__(kind, blocksize=blocksize, **kwargs)
<<<<<<< HEAD

        self._exc = _queue.Queue()
=======
>>>>>>> d0b55965

        if (kind == 'duplex' or kind == 'output') and qwriter is not None:
            txt = _threading.Thread(target=self._qrwwrapper, args=(self.txbuff, qwriter))
            txt.daemon = True
            self.txt = txt
        else:
            self.txt = None

        if (kind == 'duplex' or kind == 'input') and qreader is not None:
            rxt = _threading.Thread(target=self._qrwwrapper, args=(self.rxbuff, qreader))
            rxt.daemon = True
            self.rxt = rxt
        else:
            self.rxt = None

    def _qrwwrapper(self, queue, qrwfunc):
        """
        Wrapper function for the qreader and qwriter threads which acts as a
        kind of context manager.
        """
        try:
            qrwfunc(self, queue)
        except:
            # Raise the exception in the main thread
            self._set_exception()
<<<<<<< HEAD

            # suppress the exception in this child thread
            _sd._StreamBase.abort(self)

    def _stopiothreads(self):
        currthread = _threading.current_thread()

=======
            self.abort()

    def _stopiothreads(self):
        currthread = _threading.current_thread()
>>>>>>> d0b55965
        if self.rxt is not None and self.rxt.is_alive() and self.rxt != currthread:
            self.rxt.join()
        if self.txt is not None and self.txt.is_alive() and self.txt != currthread:
            self.txt.join()

    def start(self):
        if self.txt is not None:
            self.txt.start()
<<<<<<< HEAD
=======
            while self.txbuff.write_available and self.txt.is_alive():
                _time.sleep(0.05)
            if self.aborted: return
        super(_ThreadedStreamBase, self).start()
>>>>>>> d0b55965
        if self.rxt is not None:
            self.rxt.start()

    def abort(self):
        try:
            super(_ThreadedStreamBase, self).abort()
        finally:
            self._stopiothreads()

    def stop(self):
        try:
            super(_ThreadedStreamBase, self).stop()
        finally:
            self._stopiothreads()

    def close(self):
        try:
            super(_ThreadedStreamBase, self).close()
        finally:
            self._stopiothreads()

class ThreadedInputStream(_InputStreamMixin, _ThreadedStreamBase):
<<<<<<< HEAD
    def __init__(self, **kwargs):
        super(ThreadedInputStream).__init__(self, 'input', **kwargs)

class ThreadedOutputStream(_ThreadedStreamBase):
    def __init__(self, **kwargs):
        super(ThreadedOutputStream).__init__(self, 'output', **kwargs)

class ThreadedStream(ThreadedInputStream, ThreadedOutputStream):
    def __init__(self, **kwargs):
        _ThreadedStreamBase.__init__(self, 'duplex', **kwargs)
=======
    """
    Parameters
    ----------
    qreader : function
        Function that handles reading from the receive queue. Will be called in
        a seperate thread.
    """
    def __init__(self, qreader, **kwargs):
        super(ThreadedInputStream, self).__init__('input',
                                                  qreader=qreader, **kwargs)
        
class ThreadedOutputStream(_ThreadedStreamBase):
    """
    Parameters
    ----------
    qwriter : function
        Function that handles writing to the transmit queue. Will be called in
        a seperate thread.
    """
    def __init__(self, qwriter, **kwargs):
        super(ThreadedOutputStream, self).__init__('output',
                                                   qwriter=qwriter, **kwargs)

class ThreadedStream(ThreadedInputStream, ThreadedOutputStream):
    """
    Parameters
    ----------
    qreader, qwriter : functions
        Buffer reader and writer functions.
    """
    def __init__(self, qreader=None, qwriter=None, **kwargs):
        _ThreadedStreamBase.__init__(self, 'duplex', qreader=qreader,
                                     qwriter=qwriter, **kwargs)
>>>>>>> d0b55965

class _SoundFileStreamBase(_ThreadedStreamBase):
    """
    This helper class basically gives you two things:

        1) it provides complete qreader and qwriter functions for SoundFile
           objects (or anything that can be opened as a SoundFile object)

        2) it automatically sets parameters for the stream based on the input
           file and automatically sets parameters for the output file based on
           the output stream.

    Parameters
    ----------
    inpf : SoundFile compatible input
        Input file to stream to audio device. The input file will determine the
        samplerate and number of channels for the audio stream.
    outf : SoundFile compatible input
        Output file to capture data from audio device. If a SoundFile is not
        passed, the output file parameters will be determined from the output
        audio stream.
    fileblocksize : int
        (Advanced) An alternative to explicitly setting a audio buffer
        blocksize which can limit performance in some cases. This
        controls how many frames are read from the audio file into the
        buffer at a time. Ideally, this should be greater than or equal
        to the average Portaudio buffer size in order not to cause
        underflow/overflow. Setting this parameter does not effect the
        Portaudio buffer size.

    Attributes
    ------------
    inp_fh : SoundFile
        The file object to write to the output ring buffer.
    out_fh : SoundFile
        The file object to capture data from the input ring buffer.

    Other Parameters
    ----------------------
    qreader, qwriter, kind, fileblocksize, blocksize, **kwargs
        Additional parameters to pass to _ThreadedStreamBase.
    """
    def __init__(self, kind, inpf=None, outf=None, qreader=None,
                 qwriter=None, sfkwargs={}, fileblocksize=None,
                 blocksize=None, **kwargs):
<<<<<<< HEAD
        # We're playing an audio file, so we can safely assume there's no need
        # to clip
        if kwargs.get('clip_off', None) is None:
            kwargs['clip_off'] = True

=======
>>>>>>> d0b55965
        if not (fileblocksize or blocksize):
            raise ValueError("One or both of fileblocksize and blocksize must be non-zero.")

        # At this point we don't care what 'kind' the stream is, only whether
        # the input/output is None which determines whether qreader/qwriter
        # functions should be registered
        self._inpf = inpf
        if self._inpf is not None:
            if not isinstance(self._inpf, _sf.SoundFile):
                self.inp_fh = _sf.SoundFile(self._inpf)
            else:
                self.inp_fh = self._inpf
            if kwargs.get('samplerate', None) is None:
                kwargs['samplerate'] = self.inp_fh.samplerate
            if kwargs.get('channels', None) is None:
                kwargs['channels'] = self.inp_fh.channels
            if qwriter is None:
                qwriter = self._soundfilereader
        else:
            self.inp_fh = self._inpf

        # We need to set the qreader here; output file parameters will known
        # once we open the stream
        self._outf = outf
        if outf is not None and qreader is None:
            qreader = self._soundfilewriter
        self.out_fh = None

<<<<<<< HEAD
        super(_SoundFileStreamBase, self).__init__(kind,
                                                   qreader=qreader,
=======
        super(_SoundFileStreamBase, self).__init__(kind, qreader=qreader,
>>>>>>> d0b55965
                                                   qwriter=qwriter,
                                                   blocksize=blocksize,
                                                   **kwargs)

        # Try and determine the file extension here; we need to know it if we
        # want to try and set a default subtype for the output
        try:
            outext = getattr(outf, 'name', outf).rsplit('.', 1)[1].lower()
        except (AttributeError, IndexError):
            outext = None

        # If the output file hasn't already been opened, we open it here using
        # the input file and output stream settings, plus any user supplied
        # arguments
        if not (self._outf is None or isinstance(self._outf, _sf.SoundFile)):
            if self.inp_fh is not None:
                if sfkwargs.get('endian', None) is None:
                    sfkwargs['endian'] = self.inp_fh.endian
                if (sfkwargs.get('subtype', None) is None
                    and _sf.check_format(sfkwargs.get('format', None) or outext, self.inp_fh.subtype)):
                    sfkwargs['subtype'] = self.inp_fh.subtype
            if sfkwargs.get('channels', None) is None:
                sfkwargs['channels'] = self.channels[0] if kind == 'duplex' else self.channels
            if sfkwargs.get('samplerate', None) is None:
                sfkwargs['samplerate'] = int(self.samplerate)
            if sfkwargs.get('mode', None) is None:
                sfkwargs['mode'] = 'w+b'
            self.out_fh = _sf.SoundFile(self._outf, **sfkwargs)
        else:
            self.out_fh = self._outf

        self.fileblocksize = fileblocksize or self.blocksize

    # Default handler for writing input from a ThreadedStream to a SoundFile object
    @staticmethod
    def _soundfilewriter(stream, rxq):
        if isinstance(stream.dtype, _basestring):
            dtype = stream.dtype
        else:
            dtype = stream.dtype[0]

<<<<<<< HEAD
        while not stream.aborted:
            try:
                item = rxq.get(timeout=1)
            except _queue.Empty:
                raise _queue.Empty("Timed out waiting for data.")
            if item is None: break

            stream.out_fh.buffer_write(item, dtype=dtype)
=======
        dt = len(ringbuff) / stream.samplerate / 2
        buff = memoryview(bytearray(stream.fileblocksize*framesize))
        while not stream.aborted:
            # for thread safety, check the stream is active *before* reading
            active = stream.active 
            nframes = ringbuff.read(buff)
            if nframes == 0:
                # we've read everything and the stream is done; seeya!
                if not active: break
                # we're reading too fast, wait for a buffer write
                stream._rmisses += 1
                stream.wait(dt)
                continue

            stream.out_fh.buffer_write(buff[:nframes*framesize], dtype=dtype)
>>>>>>> d0b55965

    # Default handler for reading input from a SoundFile object and writing it to a
    # ThreadedStream
    @staticmethod
    def _soundfilereader(stream, txq):
        try:               
            framesize = stream.framesize[1]
            dtype = stream.dtype[1]
        except TypeError: 
            framesize = stream.framesize
            dtype = stream.dtype    

        dt = len(ringbuff) / stream.samplerate / 2
        buff = memoryview(bytearray(stream.fileblocksize*framesize))
<<<<<<< HEAD
        while not (stream.aborted or (stream.started and not stream.active)):
            nframes = stream.inp_fh.buffer_read_into(buff, dtype=dtype)

            txq.put(bytearray(buff[:nframes*framesize]))

            if nframes < stream.fileblocksize:
                break
=======
        while not (stream.aborted or stream.stopped):
            nframes = min(ringbuff.write_available, stream.fileblocksize)
            if nframes == 0:
                stream._wmisses += 1
                # wait for space to free up on the buffer
                stream.wait(dt)
                continue

            readframes = stream.inp_fh.buffer_read_into(buff[:nframes*framesize], dtype=dtype)
            ringbuff.write(buff, readframes)
            if readframes < nframes:
                break # we've reached end of file; all done!
>>>>>>> d0b55965

    def close(self):
        try:
            super(_SoundFileStreamBase, self).close()
        finally:
            if not (self._outf is None or isinstance(self._outf, _sf.SoundFile)):
                self.out_fh.close()
            if not (self._inpf is None or isinstance(self._inpf, _sf.SoundFile)):
                self.inp_fh.close()

class SoundFileInputStream(_InputStreamMixin, _SoundFileStreamBase):
    """
    Audio file recorder.

    Parameters
    -----------
    outf : SoundFile compatible input
        Output file to capture data from audio device. If a SoundFile is not
        passed, the output file parameters will be determined from the output
        audio stream.
    sfkwargs : dict
        Arguments to pass when creating SoundFile when outf is not already a
        SoundFile object. This allows overriding of any of the default
        parameters.

    Other Parameters
    -----------------
    **kwargs
        Additional parameters to pass to SoundFileStreamBase.
    """
    def __init__(self, outf, sfkwargs={}, fileblocksize=None, **kwargs):
        super(SoundFileInputStream, self).__init__('input', outf=outf,
                                                   sfkwargs=sfkwargs,
                                                   fileblocksize=fileblocksize,
                                                   **kwargs)

class SoundFileOutputStream(_SoundFileStreamBase):
    """
    Audio file player.

    Parameters
    -----------
    inpf : SoundFile compatible input
        Input file to stream to audio device. The input file will determine the
        samplerate and number of channels for the audio stream.
    """
<<<<<<< HEAD
    def __init__(self, inpf, qsize=PA_QSIZE, fileblocksize=None, **kwargs):
        super(SoundFileOutputStream, self).__init__('output',
                                                    inpf=inpf,
                                                    qsize=qsize,
=======
    def __init__(self, inpf, buffersize=_PA_BUFFERSIZE, fileblocksize=None, **kwargs):
        super(SoundFileOutputStream, self).__init__('output', inpf=inpf,
                                                    buffersize=buffersize,
>>>>>>> d0b55965
                                                    fileblocksize=fileblocksize,
                                                    **kwargs)

class SoundFileStream(SoundFileInputStream, SoundFileOutputStream):
    """
    Full duplex audio file streamer. Note that only one of inpf and outf is
    required. This allows you to e.g. use a SoundFile as input but implement
    your own qreader and/or read from the queue in the main thread.
    """
    def __init__(self, inpf=None, outf=None, buffersize=_PA_BUFFERSIZE,
                 sfkwargs={}, fileblocksize=None, **kwargs):
        # If you're not using soundfiles for the input or the output, then you
        # should probably be using the Buffered or ThreadedStream class
        if inpf is None and outf is None:
            raise ValueError("No input or output file given.")

<<<<<<< HEAD
        _SoundFileStreamBase.__init__(self, 'duplex', inpf=inpf, outf=outf, qsize=qsize,
                                      fileblocksize=fileblocksize,
                                      sfkwargs=sfkwargs, **kwargs)

def blockstream(inpf=None, blocksize=512, always_2d=False, qwriter=None, streamclass=None, **kwargs):
=======
        _SoundFileStreamBase.__init__(self, 'duplex', inpf=inpf,
                                      outf=outf, buffersize=buffersize,
                                      fileblocksize=fileblocksize,
                                      sfkwargs=sfkwargs, **kwargs)

def blockstream(inpf=None, blocksize=512, overlap=0, always_2d=False,
                copy=False, qwriter=None, streamclass=None, **kwargs):
>>>>>>> d0b55965
    """
    Read audio data in chunks from a Portaudio stream. Can be either half-duplex
    (recording-only) or full-duplex (if an input file is supplied).

    Parameters
    ------------
    inpf : SoundFile compatible input or None
        Optional input stimuli.
    blocksize : int
        Portaudio stream buffer size. Must be non-zero.

    Other Parameters
    -----------------
    qwriter : function
        Function that handles writing to the audio transmit queue. Can be used
        as an alternative to or in combination with an input file.
    streamclass : object
        Base class to use. Typically this is automatically determined from the input arguments.
    **kwargs
        Additional arguments to pass to base stream class.

    Yields
    -------
    array
        ndarray or memoryview object with `blocksize` elements.
    """
    if inpf is None:
        if streamclass is None:
            streamclass = BufferedInputStream if qwriter is None else ThreadedStream
        stream = streamclass(blocksize=blocksize, qwriter=qwriter, **kwargs)
    else:
        if streamclass is None:
            streamclass = SoundFileStream
        stream = streamclass(inpf, blocksize=blocksize, qwriter=qwriter, **kwargs)

    return stream.blockstream(always_2d)

# Used just for the pastream app
def SoundFileStreamFactory(inpf=None, outf=None, **kwargs):
    if inpf is not None and outf is not None:
        Streamer = SoundFileStream
        ioargs = (inpf, outf)
    elif inpf is not None:
        Streamer = SoundFileOutputStream
        ioargs = (inpf,)
        kwargs.pop('sfkwargs', None)
        kwargs.pop('qreader', None)
    elif outf is not None:
        Streamer = SoundFileInputStream
        ioargs = (outf,)
        kwargs.pop('qwriter', None)
    else:
        raise SystemExit("No input or output selected.")

    return Streamer(*ioargs, **kwargs)

def _get_parser(parser=None):
    from argparse import Action, ArgumentParser, RawDescriptionHelpFormatter

    if parser is None:
        parser = ArgumentParser(formatter_class=RawDescriptionHelpFormatter,
                                fromfile_prefix_chars='@',
                                usage=__usage__,
                                description=__doc__)
        parser.convert_arg_line_to_args = lambda arg_line: arg_line.split()

    class ListStreamsAction(Action):
        def __call__(*args, **kwargs):
            print(_sd.query_devices())
            _sys.exit(0)

    def devtype(dev):
        try:               return int(dev)
        except ValueError: return dev

    def posint(intarg):
        intarg = int(intarg)
        assert intarg > 0, "Must be a positive value."
        return intarg

    parser.add_argument("input", type=lambda x: None if x=='-' else x,
                        help='''\
Input audio file, or, use the special designator '-' for recording only.''')

    parser.add_argument("output", type=lambda x: None if x=='-' else x,
                        help='''\
Output recording file, or, use the special designator '-' for playback only.''')

#     parser.add_argument("--loop", default=False, nargs='?', metavar='n', const=True, type=int,
#                         help='''\
# Replay the playback file n times. If no argument is specified, playback will
# loop infinitely. Does nothing if there is no playback.''')

    parser.add_argument("-l", action=ListStreamsAction, nargs=0,
                       help="List available audio device streams.")

    parser.add_argument("-q", "--qsize", type=posint, default=_PA_BUFFERSIZE,
help="File transmit buffer size (in units of frames). Increase for smaller blocksizes.")

    parser.add_argument("-p", "--pad", type=posint, default=0,
                        help='''\
Pad the input with frames of zeros. Useful to avoid truncating a full duplex
recording.''')

    parser.add_argument("-o", "--offset", type=posint, default=0,
                        help='''\
Drop a number of frames from the start of a recording.''')

    parser.add_argument("-n", "--nframes", type=posint, default=0,
                        help='''\
Limit playback/capture to this many frames.''')

    parser.add_argument("-B", "--file-blocksize", type=int,
                         help='''\
Only used for special cases where you want to set the file block size
differently than the portaudio buffer size. You most likely don't need to use
this option. (In units of frames).''')

    devopts = parser.add_argument_group("I/O device stream options")

    devopts.add_argument("-d", "--device", type=devtype,
                         help='''\
Audio device name expression or index number. Defaults to the PortAudio default device.''')

    devopts.add_argument("-b", "--blocksize", type=int,
                         help='''\
PortAudio buffer size in units of frames. Defaults to 1024 if neither
this or --file-blocksize are specified.''')

    devopts.add_argument("-f", "--format", dest='dtype',
                         choices=_sd._sampleformats.keys(),
                         help='''Sample format of device I/O stream.''')

    devopts.add_argument("-c", "--channels", type=int,
                         help="Number of channels.")

    devopts.add_argument("-r", "--rate", dest='samplerate',
                         type=lambda x: int(float(x[:-1])*1000) if x.endswith('k') else int(x),
                         help="Sample rate in Hz. Add a 'k' suffix to specify kHz.")

    fileopts = parser.add_argument_group('''\
Output file format options''')

    fileopts.add_argument("-t", dest="file_type", choices=_sf.available_formats().keys(),
                          type=str.upper,
                          help='''\
Output file type. Typically this is determined from the file extension, but it
can be manually overridden here.''')

    fileopts.add_argument("-e", dest="encoding", choices=_sf.available_subtypes(),
                          type=str.upper,
                          help="Sample format encoding.")

    fileopts.add_argument("--endian", choices=['file', 'big', 'little'],
                          help="Byte endianness.")

    return parser

def _main(argv=None):
    if argv is None: argv=_sys.argv[1:]
    parser = _get_parser()
    args = parser.parse_args(argv)

    if args.blocksize is None and args.file_blocksize is None:
        args.blocksize = 512

    sfkwargs=dict()
    stream = SoundFileStreamFactory(args.input, args.output, buffersize=args.qsize,
                                    nframes=args.nframes,
                                    pad=args.pad,
                                    offset=args.offset,
                                    sfkwargs={
                                        'endian': args.endian,
                                        'subtype': args.encoding,
                                        'format': args.file_type
                                    },
                                    device=args.device,
                                    channels=args.channels,
                                    dtype=args.dtype,
                                    fileblocksize=args.file_blocksize,
                                    samplerate=args.samplerate,
                                    blocksize=args.blocksize)

    statline = '''\
\r{:8.3f}s {:10d} frames processed, {:>8s} frames free, {:>8s} frames queued\r'''
    print("<-", stream.inp_fh if stream.inp_fh is not None else 'null')
    print("--", stream)
    print("->", stream.out_fh if stream.out_fh is not None else 'null')

    nullinp = nullout = None
    if stream.inp_fh is None:
        nullinp = 'n/a'
    if stream.out_fh is None:
        nullout = 'n/a'

    try:
<<<<<<< HEAD
        with stream:
            t1 = _time.time()
            while stream.active:
                _time.sleep(0.1)
                line = statline.format(_time.time()-t1, stream.frame_count,
                                       nullinp or str(stream.txq.qsize()*stream.fileblocksize),
                                       nullout or str(stream.rxq.qsize()*stream.fileblocksize))
                _sys.stdout.write(line); _sys.stdout.flush()
=======
        try:
            with stream:
                t1 = _time.time()
                while stream.active:
                    _time.sleep(0.1)
                    line = statline.format(_time.time()-t1, stream.frame_count,
                                           nullinp or str(stream.txbuff.write_available),
                                           nullout or str(stream.rxbuff.read_available))
                    _sys.stdout.write(line); _sys.stdout.flush()
        finally:
            print()
    except AudioBufferError as buffexc:
        print("AudioBufferError:", buffexc, file=_sys.stderr)
>>>>>>> d0b55965
    except KeyboardInterrupt:
        pass

    cbinfo = stream.callback_info
    print("Callback info:")
    print("\tFrames processed: %d (%7.3fms)" % (stream.frame_count, 1e3*stream.frame_count/stream.samplerate))
    print("\tcallback serviced %d times" % cbinfo.call_count)
    print("\txruns: %d" % cbinfo.xruns)
    print("\tDelta range (ms): [ {:7.3f}, {:7.3f}]".format(1e3*(cbinfo.min_dt), 1e3*(cbinfo.max_dt)))
    print("\tNominal (ms): {:7.3f}".format(1e3*stream.fileblocksize/stream.samplerate))
    print("\tMin frames requested : %d" % cbinfo.min_frame_count)
    print("\tWrite/read misses: %d/%d" % (stream._wmisses, stream._rmisses))

    return 0

if __name__ == '__main__':
    _sys.exit(_main())<|MERGE_RESOLUTION|>--- conflicted
+++ resolved
@@ -23,13 +23,10 @@
 import sys as _sys
 import sounddevice as _sd
 import soundfile as _sf
-<<<<<<< HEAD
-=======
 import pa_ringbuffer as _pa_ringbuffer
 import traceback as _traceback
 import weakref as _weakref
 from _py_pastream import ffi as _ffi, lib as _lib
->>>>>>> d0b55965
 try:
     import numpy as _np
 except:
@@ -46,10 +43,7 @@
 class AudioBufferError(Exception):
     pass
 
-<<<<<<< HEAD
-=======
-
->>>>>>> d0b55965
+
 class _BufferedStreamBase(_sd._StreamBase):
     """
     This class adds a python Queue for reading and writing audio
@@ -71,10 +65,6 @@
 
     Parameters
     -----------
-<<<<<<< HEAD
-    kind : { 'input', 'output', 'duplex' }
-        Stream duplexity. See documentation for sounddevice._StreamBase.
-=======
     nframes : int
         Number of frames to play/record. (0 means unlimited). This does not
         include the length of any additional padding.
@@ -87,7 +77,6 @@
     buffersize : int
         Transmit/receive buffer size in units of frames. Increase for smaller
         blocksizes.
->>>>>>> d0b55965
     blocksize : int
         Portaudio buffer size. If None, the Portaudio backend will
         automatically determine a size.
@@ -97,19 +86,6 @@
 
     Other Parameters
     ----------------
-<<<<<<< HEAD
-    **kwargs
-        Additional parameters to pass to sounddevice._StreamBase.
-
-    Attributes
-    ----------
-    txq : Queue
-        Queue used for writing audio data to the output Portaudio
-        stream.
-    rxq : Queue
-        Queue used for reading audio data from the input Portaudio
-        stream.
-=======
     kind, channels, dtype, **kwargs
         Additional parameters to pass to StreamBase.
 
@@ -119,46 +95,16 @@
         RingBuffer used for writing audio data to the output Portaudio stream.
     rxbuff : Ringbuffer
         RingBuffer used for reading audio data from the input Portaudio stream.
->>>>>>> d0b55965
     framesize : int
         The audio frame size in bytes. Equivalent to
         channels*samplesize.
     """
-<<<<<<< HEAD
-    def __init__(self, kind, blocksize=None, qsize=PA_QSIZE, **kwargs):
-        if kwargs.get('callback', None) is None:
-            if kind == 'input':
-                kwargs['callback'] = self.icallback
-            elif kind == 'output':
-                kwargs['callback'] = self.ocallback
-            else:
-                kwargs['callback'] = self.iocallback
-
-        kwargs['wrap_callback'] = 'buffer'
-        super(_BufferedStreamBase, self).__init__(kind, blocksize=blocksize, **kwargs)
-
-        # This event is used to notify the event that the stream has
-        # been aborted. We can use this to abort writing of the ringbuffer
-        self._aborted = _threading.Event()
-        self._started = _threading.Event()
-
-        self.status = _sd.CallbackFlags()
-        self.frame_count = 0
-        self._closed = False
-
-        if isinstance(self._device, int):
-            self._device_name = _sd.query_devices(self._device)['name']
-        else:
-            self._device_name = tuple(_sd.query_devices(dev)['name'] for dev in self._device)
-
-=======
     def __init__(self, kind, nframes=0, pad=0, offset=0, buffersize=_PA_BUFFERSIZE,
                  raise_on_xruns=False, blocksize=None, device=None,
                  channels=None, dtype=None, **kwargs):
         # unfortunately we need to figure out the framesize before allocating
         # the stream in order to be able to pass our user_data
         self.txbuff = self.rxbuff = None
->>>>>>> d0b55965
         if kind == 'duplex':
             idevice, odevice = _sd._split(device)
             ichannels, ochannels = _sd._split(channels)
@@ -173,19 +119,6 @@
             self.txbuff = _pa_ringbuffer.RingBuffer(self.framesize[1], buffersize)
             self.rxbuff = _pa_ringbuffer.RingBuffer(self.framesize[0], buffersize)
         else:
-<<<<<<< HEAD
-            self.framesize = self.samplesize*self.channels
-
-        if kind == 'duplex' or kind == 'output':
-            if self.blocksize and qsize > 0:
-                qsize = (qsize+self.blocksize-1)//self.blocksize
-            self.txq = _queue.Queue(qsize)
-        else:
-            self.txq = None
-
-        if kind == 'duplex' or kind == 'input':
-            self.rxq = _queue.Queue(-1)
-=======
             parameters, dtype, samplesize, _ = _sd._get_stream_parameters(
                 kind, device, channels, dtype, None, None, None)
             self.framesize = samplesize*parameters.channelCount
@@ -265,77 +198,13 @@
         self._rmisses = self._wmisses = 0
         if isinstance(self._device, int):
             self._device_name = _sd.query_devices(self._device)['name']
->>>>>>> d0b55965
         else:
             self._device_name = tuple(_sd.query_devices(dev)['name'] for dev in self._device)
 
-<<<<<<< HEAD
-    def icallback(self, in_data, frame_count, time_info, status):
-        self.status |= status
-        if status._flags&0xF:
-            self._set_exception(AudioBufferError(str(status)))
-            raise _sd.CallbackAbort
-
-        try:
-            self.rxq.put(bytearray(in_data), False)
-        except _queue.Full:
-            self._set_exception(_queue.Full("Receive queue is full."))
-            raise _sd.CallbackAbort
-
-        self.frame_count += frame_count
-
-    def ocallback(self, out_data, frame_count, time_info, status):
-        self.status |= status
-        if status._flags&0xF:
-            self._set_exception(AudioBufferError(str(status)))
-            raise _sd.CallbackAbort
-
-        try:
-            txbuff = self.txq.get(False)
-        except _queue.Empty:
-            self._set_exception(_queue.Empty("Transmit queue is empty."))
-            raise _sd.CallbackAbort
-
-        out_data[:len(txbuff)] = txbuff
-
-        # This is our last callback!
-        if len(txbuff) < frame_count*self.framesize:
-            self.frame_count += len(txbuff)//self.framesize
-            raise _sd.CallbackStop
-
-        self.frame_count += frame_count
-
-    def iocallback(self, in_data, out_data, frame_count, time_info, status):
-        self.status |= status
-        if status._flags&0xF:
-            self._set_exception(AudioBufferError(str(status)))
-            raise _sd.CallbackAbort
-
-        try:
-            txbuff = self.txq.get(False)
-        except _queue.Empty:
-            self._set_exception(_queue.Empty("Transmit queue is empty."))
-            raise _sd.CallbackAbort
-
-        out_data[:len(txbuff)] = txbuff
-
-        try:
-            self.rxq.put(bytearray(in_data), False)
-        except _queue.Full:
-            self._set_exception(_queue.Full("Receive queue is full."))
-            raise _sd.CallbackAbort
-
-        # This is our last callback!
-        if len(txbuff) < frame_count*self.framesize[1]:
-            self.frame_count += len(txbuff)//self.framesize[1]
-            self.rxq.put(None) # This actually gets done in closequeues but that method doesn't work in windows
-            raise _sd.CallbackStop
-=======
     def _raise_exceptions(self):
         # defer exceptions coming from child threads
         if not isinstance(_threading.current_thread(), _threading._MainThread):
             return
->>>>>>> d0b55965
 
         try:
             exc = self._exceptions.get(block=False)
@@ -353,83 +222,6 @@
         else:
             raise exc
 
-<<<<<<< HEAD
-        if self.rxq is not None:
-            self.rxq.queue.clear()
-            self.rxq.put(None)
-
-        if self.txq is not None:
-            with self.txq.mutex:
-                self.txq.queue.clear()
-                self.txq.not_full.notify()
-
-    def _raise_exceptions(self):
-        if self._exc.empty():
-            return
-
-        exc = self._exc.get()
-        if isinstance(exc, tuple):
-            exctype, excval, exctb = exc
-            if exctype is not None:
-                excval = exctype(excval)
-            try:
-                raise excval.with_traceback(exctb)
-            except AttributeError:
-                exec("raise excval, None, exctb")
-
-        raise exc
-
-    def _set_exception(self, exc=None):
-        # ignore subsequent exceptions
-        if not self._exc.empty():
-            return
-        if exc is None:
-            exc = _sys.exc_info()
-        self._exc.put(exc)
-
-    @property
-    def started(self):
-        return self._started.is_set()
-
-    @property
-    def aborted(self):
-        return self._aborted.is_set()
-
-    def start(self):
-        self._started.clear()
-        self._aborted.clear()
-        if self.txq is not None:
-            while not self.txq.full() and not self.aborted:
-                _time.sleep(0.005)
-        super(_BufferedStreamBase, self).start()
-        self._started.set()
-
-    def abort(self):
-        super(_BufferedStreamBase, self).abort()
-        self._aborted.set()
-        try:
-            self._raise_exceptions()
-        finally:
-            self._closequeues()
-
-    def stop(self):
-        super(_BufferedStreamBase, self).stop()
-        try:
-            self._raise_exceptions()
-        finally:
-            self._closequeues()
-
-    def close(self):
-        super(_BufferedStreamBase, self).close()
-        try:
-            self._raise_exceptions()
-        finally:
-            self._closequeues()
-
-    def __repr__(self):
-        return ("{0}({1._device_name!r}, samplerate={1._samplerate:.0f}, "
-                "channels={1._channels}, dtype={1._dtype!r}, blocksize={1._blocksize})").format(self.__class__.__name__, self)
-=======
     def _set_exception(self, exc=None):
         try:
             self._exceptions.put(exc or _sys.exc_info(), block=False)
@@ -501,7 +293,6 @@
         return ("{0}({1._device_name!r}, samplerate={1._samplerate:.0f}, "
                 "channels={1._channels}, dtype={1._dtype!r}, blocksize={1._blocksize})"
                 ).format(self.__class__.__name__, self)
->>>>>>> d0b55965
 
 class _InputStreamMixin(object):
     def blockstream(self, always_2d=False):
@@ -540,35 +331,6 @@
         if channels > 1:
             always_2d = True
 
-<<<<<<< HEAD
-        incframes = blocksize
-        rxqueue = self.rxq
-        with self:
-            while not self.aborted:
-                try:
-                    item = rxqueue.get(timeout=1)
-                except _queue.Empty:
-                    raise _queue.Empty("Timed out waiting for data.")
-                if item is None: break
-
-                nframes = len(item) // channels
-                if _np is not None:
-                    rxbuff = _np.frombuffer(item, dtype=dtype)
-                    if always_2d:
-                        rxbuff.shape = (len(rxbuff)//channels, channels)
-                else:
-                    rxbuff = memoryview(item)
-
-                yield rxbuff
-
-class BufferedInputStream(_InputStreamMixin, _BufferedStreamBase):
-    def __init__(self, **kwargs):
-        super(BufferedInputStream).__init__(self, 'input', **kwargs)
-
-class BufferedOutputStream(_BufferedStreamBase):
-    def __init__(self, **kwargs):
-        super(BufferedOutputStream).__init__(self, 'output', **kwargs)
-=======
         if _np is None:
             outbuff = memoryview(bytearray(blocksize*framesize))
         else:
@@ -607,7 +369,6 @@
 class BufferedOutputStream(_BufferedStreamBase):
     def __init__(self, **kwargs):
         super(BufferedOutputStream, self).__init__('output', **kwargs)
->>>>>>> d0b55965
 
 class BufferedStream(BufferedInputStream, BufferedOutputStream):
     def __init__(self, **kwargs):
@@ -645,20 +406,11 @@
     rxt : Thread object
         Daemon thread object that handles reading data from the input ring buffer.
     """
-<<<<<<< HEAD
-    def __init__(self, kind, blocksize=None, qreader=None, qwriter=None, **kwargs):
-=======
     def __init__(self, kind, qreader=None, qwriter=None, blocksize=None, **kwargs):
->>>>>>> d0b55965
         if qreader is None and qwriter is None:
             raise ValueError("No qreader or qwriter function given.")
 
         super(_ThreadedStreamBase, self).__init__(kind, blocksize=blocksize, **kwargs)
-<<<<<<< HEAD
-
-        self._exc = _queue.Queue()
-=======
->>>>>>> d0b55965
 
         if (kind == 'duplex' or kind == 'output') and qwriter is not None:
             txt = _threading.Thread(target=self._qrwwrapper, args=(self.txbuff, qwriter))
@@ -684,20 +436,10 @@
         except:
             # Raise the exception in the main thread
             self._set_exception()
-<<<<<<< HEAD
-
-            # suppress the exception in this child thread
-            _sd._StreamBase.abort(self)
+            self.abort()
 
     def _stopiothreads(self):
         currthread = _threading.current_thread()
-
-=======
-            self.abort()
-
-    def _stopiothreads(self):
-        currthread = _threading.current_thread()
->>>>>>> d0b55965
         if self.rxt is not None and self.rxt.is_alive() and self.rxt != currthread:
             self.rxt.join()
         if self.txt is not None and self.txt.is_alive() and self.txt != currthread:
@@ -706,13 +448,10 @@
     def start(self):
         if self.txt is not None:
             self.txt.start()
-<<<<<<< HEAD
-=======
             while self.txbuff.write_available and self.txt.is_alive():
                 _time.sleep(0.05)
             if self.aborted: return
         super(_ThreadedStreamBase, self).start()
->>>>>>> d0b55965
         if self.rxt is not None:
             self.rxt.start()
 
@@ -735,18 +474,6 @@
             self._stopiothreads()
 
 class ThreadedInputStream(_InputStreamMixin, _ThreadedStreamBase):
-<<<<<<< HEAD
-    def __init__(self, **kwargs):
-        super(ThreadedInputStream).__init__(self, 'input', **kwargs)
-
-class ThreadedOutputStream(_ThreadedStreamBase):
-    def __init__(self, **kwargs):
-        super(ThreadedOutputStream).__init__(self, 'output', **kwargs)
-
-class ThreadedStream(ThreadedInputStream, ThreadedOutputStream):
-    def __init__(self, **kwargs):
-        _ThreadedStreamBase.__init__(self, 'duplex', **kwargs)
-=======
     """
     Parameters
     ----------
@@ -780,7 +507,6 @@
     def __init__(self, qreader=None, qwriter=None, **kwargs):
         _ThreadedStreamBase.__init__(self, 'duplex', qreader=qreader,
                                      qwriter=qwriter, **kwargs)
->>>>>>> d0b55965
 
 class _SoundFileStreamBase(_ThreadedStreamBase):
     """
@@ -826,14 +552,6 @@
     def __init__(self, kind, inpf=None, outf=None, qreader=None,
                  qwriter=None, sfkwargs={}, fileblocksize=None,
                  blocksize=None, **kwargs):
-<<<<<<< HEAD
-        # We're playing an audio file, so we can safely assume there's no need
-        # to clip
-        if kwargs.get('clip_off', None) is None:
-            kwargs['clip_off'] = True
-
-=======
->>>>>>> d0b55965
         if not (fileblocksize or blocksize):
             raise ValueError("One or both of fileblocksize and blocksize must be non-zero.")
 
@@ -862,12 +580,7 @@
             qreader = self._soundfilewriter
         self.out_fh = None
 
-<<<<<<< HEAD
-        super(_SoundFileStreamBase, self).__init__(kind,
-                                                   qreader=qreader,
-=======
         super(_SoundFileStreamBase, self).__init__(kind, qreader=qreader,
->>>>>>> d0b55965
                                                    qwriter=qwriter,
                                                    blocksize=blocksize,
                                                    **kwargs)
@@ -909,16 +622,6 @@
         else:
             dtype = stream.dtype[0]
 
-<<<<<<< HEAD
-        while not stream.aborted:
-            try:
-                item = rxq.get(timeout=1)
-            except _queue.Empty:
-                raise _queue.Empty("Timed out waiting for data.")
-            if item is None: break
-
-            stream.out_fh.buffer_write(item, dtype=dtype)
-=======
         dt = len(ringbuff) / stream.samplerate / 2
         buff = memoryview(bytearray(stream.fileblocksize*framesize))
         while not stream.aborted:
@@ -934,7 +637,6 @@
                 continue
 
             stream.out_fh.buffer_write(buff[:nframes*framesize], dtype=dtype)
->>>>>>> d0b55965
 
     # Default handler for reading input from a SoundFile object and writing it to a
     # ThreadedStream
@@ -949,15 +651,6 @@
 
         dt = len(ringbuff) / stream.samplerate / 2
         buff = memoryview(bytearray(stream.fileblocksize*framesize))
-<<<<<<< HEAD
-        while not (stream.aborted or (stream.started and not stream.active)):
-            nframes = stream.inp_fh.buffer_read_into(buff, dtype=dtype)
-
-            txq.put(bytearray(buff[:nframes*framesize]))
-
-            if nframes < stream.fileblocksize:
-                break
-=======
         while not (stream.aborted or stream.stopped):
             nframes = min(ringbuff.write_available, stream.fileblocksize)
             if nframes == 0:
@@ -970,7 +663,6 @@
             ringbuff.write(buff, readframes)
             if readframes < nframes:
                 break # we've reached end of file; all done!
->>>>>>> d0b55965
 
     def close(self):
         try:
@@ -1017,16 +709,9 @@
         Input file to stream to audio device. The input file will determine the
         samplerate and number of channels for the audio stream.
     """
-<<<<<<< HEAD
-    def __init__(self, inpf, qsize=PA_QSIZE, fileblocksize=None, **kwargs):
-        super(SoundFileOutputStream, self).__init__('output',
-                                                    inpf=inpf,
-                                                    qsize=qsize,
-=======
     def __init__(self, inpf, buffersize=_PA_BUFFERSIZE, fileblocksize=None, **kwargs):
         super(SoundFileOutputStream, self).__init__('output', inpf=inpf,
                                                     buffersize=buffersize,
->>>>>>> d0b55965
                                                     fileblocksize=fileblocksize,
                                                     **kwargs)
 
@@ -1043,13 +728,6 @@
         if inpf is None and outf is None:
             raise ValueError("No input or output file given.")
 
-<<<<<<< HEAD
-        _SoundFileStreamBase.__init__(self, 'duplex', inpf=inpf, outf=outf, qsize=qsize,
-                                      fileblocksize=fileblocksize,
-                                      sfkwargs=sfkwargs, **kwargs)
-
-def blockstream(inpf=None, blocksize=512, always_2d=False, qwriter=None, streamclass=None, **kwargs):
-=======
         _SoundFileStreamBase.__init__(self, 'duplex', inpf=inpf,
                                       outf=outf, buffersize=buffersize,
                                       fileblocksize=fileblocksize,
@@ -1057,7 +735,6 @@
 
 def blockstream(inpf=None, blocksize=512, overlap=0, always_2d=False,
                 copy=False, qwriter=None, streamclass=None, **kwargs):
->>>>>>> d0b55965
     """
     Read audio data in chunks from a Portaudio stream. Can be either half-duplex
     (recording-only) or full-duplex (if an input file is supplied).
@@ -1254,16 +931,6 @@
         nullout = 'n/a'
 
     try:
-<<<<<<< HEAD
-        with stream:
-            t1 = _time.time()
-            while stream.active:
-                _time.sleep(0.1)
-                line = statline.format(_time.time()-t1, stream.frame_count,
-                                       nullinp or str(stream.txq.qsize()*stream.fileblocksize),
-                                       nullout or str(stream.rxq.qsize()*stream.fileblocksize))
-                _sys.stdout.write(line); _sys.stdout.flush()
-=======
         try:
             with stream:
                 t1 = _time.time()
@@ -1277,7 +944,6 @@
             print()
     except AudioBufferError as buffexc:
         print("AudioBufferError:", buffexc, file=_sys.stderr)
->>>>>>> d0b55965
     except KeyboardInterrupt:
         pass
 
