--- conflicted
+++ resolved
@@ -36,13 +36,8 @@
 from _py_pastream import ffi as _ffi, lib as _lib
 
 
-<<<<<<< HEAD
-__version__ = '0.0.5'
-__usage__ = "%(prog)s [options] [-d device] input output"
-=======
 __version__ = '0.0.6'
 __usage__ = "%(prog)s [options] [input] [output]"
->>>>>>> 3d960299
 
 # Set a default size for the audio callback ring buffer
 _PA_BUFFERSIZE = 1 << 20
@@ -323,12 +318,7 @@
             self.__weakref[self._cstream] = lastTime
 
             # Init the C BufferedStream object
-<<<<<<< HEAD
-            if allow_xruns is True: allow_xruns = 0xF
-            _lib.init_stream(self._cstream, int(allow_xruns), int(allow_drops),
-=======
             _lib.init_stream(self._cstream, int(allow_drops),
->>>>>>> 3d960299
                 self.__frames, pad, offset, _ffi.NULL, _ffi.NULL)
 
             # Cast our ring buffers for use in C
@@ -396,11 +386,7 @@
         # DEBUG for measuring polling performance
         self._rmisses = self._wmisses = 0
 
-<<<<<<< HEAD
-        self._autoclose = True
-=======
         self._autoclose = False
->>>>>>> 3d960299
 
     def __stopiothreads(self):
         # !This function is *not* thread safe!
@@ -802,18 +788,10 @@
                 if sleeptime > 0:
                     _time.sleep(sleeptime)
         except:
-<<<<<<< HEAD
-            try:                       self.abort()
-            except _sd.PortAudioError: pass
-            if not self._autoclose:    raise
-
-        if self._autoclose: self.close()
-=======
             if _sd._initialized: 
                 self.stop()
                 if self._autoclose: self.close()
             raise
->>>>>>> 3d960299
 
 
 class InputStream(_InputStreamMixin, _StreamBase):
@@ -1153,10 +1131,6 @@
         stream = streamclass(**kwargs)
     else:
         stream = streamclass(inpf, **kwargs)
-<<<<<<< HEAD
-
-=======
->>>>>>> 3d960299
     stream._autoclose = True
     return stream.chunks(chunksize, overlap, always_2d, out)
 
@@ -1211,17 +1185,6 @@
         assert x > 0, "Must be a positive value."
         return x
 
-<<<<<<< HEAD
-    parser.add_argument("input", type=lambda x: None if x == 'null'[:min(3, len(x))] else x,
-        help='''\
-Input audio file. Use the special designator 'nul' or 'null' for recording only. A
-single dash '-' may be used to read from STDIN.''')
-
-    parser.add_argument("output", type=lambda x: None if x == 'null'[:min(3, len(x))] else x,
-        help='''\
-Output audio file. Use the special designator 'nul' or 'null' for playback only. A
-single dash '-' may be used to write to STDOUT.''')
-=======
     parser.add_argument("input", type=lambda x: None if x == 'null'[:max(3, len(x))] else x,
         help='''\
 Playback audio file. Use dash '-' to read from STDIN. Use 'null' or 'nul' for no input.''')
@@ -1229,7 +1192,6 @@
     parser.add_argument("output", type=lambda x: None if x == 'null'[:max(3, len(x))] else x,
         help='''\
 Output file for recording. Use dash '-' to write to STDOUT. Use 'null' or 'nul' for no output.''')
->>>>>>> 3d960299
 
 #     parser.add_argument("--loop", default=False, nargs='?', metavar='n',
 #                         const=True, type=int,
@@ -1245,24 +1207,8 @@
     genopts.add_argument("-l", "--list", action=ListStreamsAction, nargs=0,
         help="List available audio device streams.")
 
-<<<<<<< HEAD
-    parser.add_argument("--buffersize", type=possizetype,
-        default=_PA_BUFFERSIZE, help='''\
-File buffering size (in units of frames). Must be a power of 2. Determines the
-maximum amount of buffering for the input/output file(s). Use higher values to
-increase robustness against irregular file i/o behavior. Add a 'K' or 'M'
-suffix to specify size in kibi or mebi units. (Default %(default)d)''')
-
-    parser.add_argument("-p", "--pad", type=sizetype, nargs='?', default=0,
-        const=-1, help='''\
-Pad the input with frames of zeros. (Useful to avoid truncating full duplex
-recording). If PAD is negative then padding is chosen so that the total
-playback length matches --frames (or, if frames is negative, zero padding will
-be added indefinitely).''')
-=======
     genopts.add_argument("-q", "--quiet", action='store_true', default=False,
         help="Don't print any status information.")
->>>>>>> 3d960299
 
     genopts.add_argument("--version", action='version', version='%(prog)s ' + __version__,
         help="Print version and exit.")
@@ -1286,23 +1232,12 @@
     propts.add_argument("--offset", type=possizetype, default=0, help='''\
 Drop a number of frames from the start of a recording.''')
 
-<<<<<<< HEAD
-    parser.add_argument("-n", "--frames", type=sizetype, default=-1, help='''\
-Limit playback/capture to this many frames. If FRAMES is negative (the
-default), then streaming will continue until there is no playback data
-remaining or, if no playback was given, recording will continue
-indefinitely.''')
-
-    parser.add_argument("-q", "--quiet", action='store_true', default=False,
-        help="Don't print any status information.")
-=======
     propts.add_argument("-p", "--pad", type=sizetype, nargs='?', default=0,
         const=-1, help='''\
 Pad the input with frames of zeros. (Useful to avoid truncating full duplex
 recording). If PAD is negative then padding is chosen so that the total
 playback length matches --frames (or, if frames is negative, zero padding will
 be added indefinitely).''')
->>>>>>> 3d960299
 
     devopts = parser.add_argument_group("audio device options")
 
@@ -1310,12 +1245,9 @@
 PortAudio buffer size in units of frames. If zero or not specified
 (Recommended), backend will decide an optimal size. ''')
 
-<<<<<<< HEAD
-=======
     devopts.add_argument("-c", "--channels", type=int, action='append',
         help="Number of channels.")
 
->>>>>>> 3d960299
     devopts.add_argument("-d", "--device", type=dvctype, action='append',
         help='''\
 Audio device name expression or index number. Defaults to the
@@ -1325,12 +1257,6 @@
         choices=_sd._sampleformats.keys(), help='''\
 Sample format of device I/O stream.''')
 
-<<<<<<< HEAD
-    devopts.add_argument("-c", "--channels", type=int, action='append',
-        help="Number of channels.")
-
-=======
->>>>>>> 3d960299
     devopts.add_argument("-r", "--rate", dest='samplerate',
         type=lambda x: int(float(x[:-1]) * 1000) if x.endswith('k') else int(x),
         help='''\
@@ -1358,29 +1284,12 @@
 
 
 def _main(argv=None):
-<<<<<<< HEAD
-    import os
-    from itertools import chain
-=======
     import os, traceback
->>>>>>> 3d960299
     if argv is None: argv = _sys.argv[1:]
     parser = _get_parser()
     args = parser.parse_args(argv)
 
     unpack = lambda x: x[0] if x and len(x) == 1 else x
-<<<<<<< HEAD
-    
-    stream, kind = _SoundFileStreamFactory(args.input, args.output,
-                        samplerate=args.samplerate, blocksize=args.blocksize,
-                        buffersize=args.buffersize, frames=args.frames,
-                        pad=args.pad, offset=args.offset,
-                        endian=unpack(args.endian),
-                        subtype=unpack(args.encoding),
-                        format=unpack(args.file_type),
-                        device=unpack(args.device),
-                        channels=unpack(args.channels), dtype=args.dtype)
-=======
 
     try:
         stream, kind = _SoundFileStreamFactory(args.input, args.output,
@@ -1396,7 +1305,6 @@
         traceback.print_exc()
         parser.print_usage()
         parser.exit(255)
->>>>>>> 3d960299
 
     nullinp = nullout = None
     if stream.inp_fh is None:
@@ -1407,11 +1315,7 @@
         _sys.stdout = open(os.devnull, 'w')
 
     statline = "\r{:8.3f}s {:10d} frames processed, {:>8s} frames free, " \
-<<<<<<< HEAD
-               "{:>8s} frames queued ({:d} xruns, {:f}% load)\r"
-=======
                "{:>8s} frames queued ({:d} xruns, {:6.2f}% load)\r"
->>>>>>> 3d960299
     print("<--", stream.inp_fh if stream.inp_fh is not None else 'null')
     print(["<->", "-->", "<--"][['duplex', 'input', 'output'].index(kind)], stream)
     print("-->", stream.out_fh if stream.out_fh is not None else 'null')
