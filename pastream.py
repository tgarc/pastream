#!/usr/bin/env python
"""
Uses the `soundfile <http://pysoundfile.readthedocs.io>`_ and `sounddevice
<http://python-sounddevice.readthedocs.io>`_ libraries to playback, record, or
simultaneously playback and record audio files.

Notes::

  + 24-bit streaming is currently not supported (typically 32-bit streaming gets
    downconverted automatically anyway)

  + For simplicity, this app only supports 'symmetric' full duplex audio streams;
    i.e., the input device and output device are assumed to be the same.

"""
from __future__ import print_function as _print_function
try:
    import Queue as _queue
except ImportError:
    import queue as _queue
try:
    _basestring = basestring
except NameError:
    _basestring = (str, bytes)
import threading as _threading
import time as _time
import sys as _sys
import sounddevice as _sd
import soundfile as _sf
import rtmixer as _rtmixer
try:
    import numpy as _np
except:
    _np = None

__usage__ = "%(prog)s [options] [-d device] input output"


<<<<<<< HEAD
__usage__ = "%(prog)s [options] [-d device] input output"

=======
PA_QSIZE = 1<<16 # Default number of frames to buffer i/o to portaudio callback
>>>>>>> bfaf2095


class AudioBufferError(Exception):
    pass

<<<<<<< HEAD
class AudioBufferError(Exception):
    pass

# TODO
# Replace Queue with a portaudio ring buffer in order to allow variable block
# sizes
class QueuedStreamBase(sd._StreamBase):
=======
class _QueuedStreamBase(_sd._StreamBase):
>>>>>>> bfaf2095
    """
    This class adds a python Queue for reading and writing audio data. This
    double buffers the audio data so that any processing is kept out of the time
    sensitive audio callback function. For maximum flexibility, receive queue
    data is a bytearray object; transmit queue data should be of a buffer type
    where each element is a single byte.

    Notes:

    If the receive buffer fills or the transmit buffer is found empty during a
    callback the audio stream is aborted and an exception is raised.

    During playback, the end of the stream is signaled by an item on the queue
    that is smaller than blocksize*channels*samplesize bytes.

    Parameters
    -----------
    qsize : int
        Transmit/receive queue size in units of frames. Increase for smaller
        blocksizes.
    blocksize : int
        Portaudio buffer size. If None, the Portaudio backend will automatically
        determine a size.

    Other Parameters
    ----------------
    kind, **kwargs
        Additional parameters to pass to StreamBase.

    Attributes
    ----------
    txq : Ringbuffer
        RingBuffer used for writing audio data to the output Portaudio stream.
    rxq : Ringbuffer
        RingBuffer used for reading audio data from the input Portaudio stream.
    framesize : int
        The audio frame size in bytes. Equivalent to channels*samplesize.
    """
    def __init__(self, blocksize=None, qsize=PA_QSIZE, kind='duplex', **kwargs):
        if kwargs.get('callback', None) is None:
            if kind == 'input':
                kwargs['callback'] = self.icallback
            elif kind == 'output':
                kwargs['callback'] = self.ocallback
            else:
                kwargs['callback'] = self.iocallback

        kwargs['wrap_callback'] = 'buffer'
        super(_QueuedStreamBase, self).__init__(kind=kind, blocksize=blocksize, **kwargs)

        self.status = _sd.CallbackFlags()
        self.frame_count = 0
        self._closed = False

        if isinstance(self._device, int):
            self._devname = _sd.query_devices(self._device)['name']
        else:
            self._devname = tuple(_sd.query_devices(dev)['name'] for dev in self._device)

        if kind == 'duplex':
            self.framesize = self.samplesize[0]*self.channels[0], self.samplesize[1]*self.channels[1]
        else:
            self.framesize = self.samplesize*self.channels

        if kind == 'duplex' or kind == 'output':
            self.txq = _rtmixer.RingBuffer(self.framesize[1] if kind=='duplex' else self.framesize, qsize)
            self.txq.event = _threading.Event()
            self.txq.event.set()
        else:
            self.txq = None

        if kind == 'duplex' or kind == 'input':
            self.rxq = _rtmixer.RingBuffer(self.framesize[0] if kind=='duplex' else self.framesize, qsize)
            self.rxq.event = _threading.Semaphore(0)
        else:
            self.rxq = None

    def icallback(self, in_data, frame_count, time_info, status):
        self.status |= status
        if status._flags&0xF:
            self._set_exception(AudioBufferError(str(status)))
<<<<<<< HEAD
            raise sd.CallbackAbort
=======
            raise _sd.CallbackAbort
>>>>>>> bfaf2095

        if self.rxq.write_available < frame_count:
            self._set_exception(AudioBufferError("Receive queue is full."))
            raise _sd.CallbackAbort

        iframes = self.rxq.write(in_data, frame_count)
        self.rxq.event.release()

        self.frame_count += frame_count

    def ocallback(self, out_data, frame_count, time_info, status):
        self.status |= status
        if status._flags&0xF:
            self._set_exception(AudioBufferError(str(status)))
<<<<<<< HEAD
            raise sd.CallbackAbort

        try:
            txbuff = self.txq.get_nowait()
        except queue.Empty:
            self._set_exception(queue.Empty("Transmit queue is empty."))
            raise sd.CallbackAbort
=======
            raise _sd.CallbackAbort
>>>>>>> bfaf2095

        oframes = self.txq.read(out_data, frame_count)
        self.txq.event.set()

        # This is our last callback!
        if oframes < frame_count:
            self.frame_count += oframes
            raise _sd.CallbackStop

        self.frame_count += frame_count

    def iocallback(self, in_data, out_data, frame_count, time_info, status):
        self.status |= status
        if status._flags&0xF:
            self._set_exception(AudioBufferError(str(status)))
<<<<<<< HEAD
            raise sd.CallbackAbort
=======
            raise _sd.CallbackAbort
>>>>>>> bfaf2095

        if self.rxq.write_available < frame_count:
            self._set_exception(AudioBufferError("Receive queue is full."))
            raise _sd.CallbackAbort

        iframes = self.rxq.write(in_data, frame_count)
        self.rxq.event.release()

        oframes = self.txq.read(out_data, frame_count)
        self.txq.event.set()

        # This is our last callback!
        if oframes < frame_count:
            self.frame_count += oframes
            self.rxq.event.release()
            raise _sd.CallbackStop

        self.frame_count += frame_count

    def _closequeues(self):
        if not self._closed:
            self._closed = True
        else:
            return

        if self.rxq is not None:
            self.rxq.flush()
            self.rxq.event.release()

        if self.txq is not None:
            self.txq.flush()
            self.txq.event.set()

    def abort(self):
        super(_QueuedStreamBase, self).abort()
        self._closequeues()

    def start(self):
        if self.rxq is not None:
            while self.rxq.event.acquire(0): pass
        if self.txq is not None:
            if not self.txq.write_available:
                self.txq.event.clear()
            else:
                self.txq.event.set()
        super(_QueuedStreamBase, self).start()

    def stop(self):
        super(_QueuedStreamBase, self).stop()
        self._closequeues()

    def close(self):
        super(_QueuedStreamBase, self).close()
        self._closequeues()

    def __repr__(self):
        return ("{0}({1._devname!r}, samplerate={1._samplerate:.0f}, "
                "channels={1._channels}, dtype={1._dtype!r}, blocksize={1._blocksize})").format(self.__class__.__name__, self)

class _InputStreamMixin(object):
    def blockstream(self, overlap=0, always_2d=False, copy=False):
        """
        Similar to SoundFile.blocks. Returns an iterator over audio chunks read from
        a Portaudio stream. Can be either half-duplex (recording-only) or
        full-duplex if an input file is supplied.

        Parameters
        ----------
        overlap : int
            Number of frames to overlap across blocks.
        always_2d : bool
            Always returns blocks 2 dimensional arrays. Only valid if you have numpy
            installed.
        copy : bool
            Whether to return copies of blocks. By default a view is returned.

        Yields
        ------
        array
            ndarray or memoryview object with `blocksize` elements.
        """
        blocksize = self.blocksize
        assert not self.active, "Stream has already been started!"
        if not blocksize:
            raise ValueError("Requires a fixed known blocksize")
        if overlap >= blocksize:
            raise ValueError("Overlap must be less than blocksize")
        if _np is None and always_2d:
            raise ValueError("always_2d is only supported with numpy")

        try:
            channels = self.channels[0]
            dtype = self.dtype[0]
            framesize = self.framesize[0]
        except TypeError:
            dtype = self.dtype
            channels = self.channels
            framesize = self.framesize

        if channels > 1:
            always_2d = True

        if _np is None:
            outbuff = memoryview(bytearray(blocksize*framesize))
        else:
            outbuff = _np.zeros((blocksize, channels) if always_2d else blocksize*channels, dtype=dtype)

        if copy:
            if _np is None:
                yielder = lambda buff: memoryview(bytearray(buff))
            else:
                yielder = _np.copy
        else:
            yielder = None

        incframes = blocksize - overlap
        ringbuff = self.rxq
        with self:
            while self.active:
                ringbuff.event.acquire()

                nframes = ringbuff.read(outbuff[overlap:], blocksize-overlap)
                if nframes == 0:
                    break

                yield yielder(outbuff[:overlap + nframes]) if copy else outbuff[:overlap + nframes]

                outbuff[:-incframes] = outbuff[incframes:]

class QueuedInputStream(_InputStreamMixin, _QueuedStreamBase):
    def __init__(self, **kwargs):
        super(QueuedInputStream).__init__(self, kind='input', **kwargs)

class QueuedOutputStream(_QueuedStreamBase):
    def __init__(self, **kwargs):
        super(QueuedOutputStream).__init__(self, kind='output', **kwargs)

class QueuedStream(QueuedInputStream, QueuedOutputStream):
    def __init__(self, **kwargs):
        _QueuedStreamBase.__init__(self, kind='duplex', **kwargs)

class _ThreadedStreamBase(_QueuedStreamBase):
    """
    This class builds on the QueuedStream class by adding the ability to
    register functions for reading (qreader) and writing (qwriter) audio data
    which run in their own threads. However, the qreader and qwriter threads are
    optional; this allows the use of a 'duplex' stream which e.g. has a
    dedicated thread for writing data but for which data is read in the main
    thread.

    An important advantage with this class is that it properly handles any
    exceptions raised in the qreader and qwriter threads. Specifcally, if an
    exception is raised, the stream will be aborted and the exception re-raised
    in the main thread.

    Parameters
    -----------
    blocksize : int
        Portaudio buffer size. If None, the Portaudio backend will automatically
        determine a size.
    qreader : function
        Function that handles reading from the receive queue. Will be called in
        a seperate thread.
    qwriter : function
        Function that handles writing to the transmit queue. Will be called in
        a seperate thread.

    Other Parameters
    -----------------
    kind, **kwargs
        Additional parameters to pass to QueuedStreamBase.

    Attributes
    -----------
    txt : Thread object
        Daemon thread object that handles writing data to the output ring buffer.
    rxt : Thread object
        Daemon thread object that handles reading data from the input ring buffer.
    """
    def __init__(self, blocksize=None, qreader=None, qwriter=None, kind='duplex', **kwargs):
        if qreader is None and qwriter is None:
            raise ValueError("No qreader or qwriter function given.")

        super(_ThreadedStreamBase, self).__init__(kind=kind, blocksize=blocksize, **kwargs)

        self._exit = _threading.Event()
        self._exc = _queue.Queue()

        if (kind == 'duplex' or kind == 'output') and qwriter is not None:
            txt = _threading.Thread(target=self._qrwwrapper, args=(self.txq, qwriter))
            txt.daemon = True
            self.txt = txt
        else:
            self.txt = None

        if (kind == 'duplex' or kind == 'input') and qreader is not None:
            rxt = _threading.Thread(target=self._qrwwrapper, args=(self.rxq, qreader))
            rxt.daemon = True
            self.rxt = rxt
        else:
            self.rxt = None

    def _raise_exceptions(self):
        if self._exc.empty():
            return

        exc = self._exc.get()
        if isinstance(exc, tuple):
            exctype, excval, exctb = exc
            if exctype is not None:
                excval = exctype(excval)
            try:
                raise excval.with_traceback(exctb)
            except AttributeError:
                exec("raise excval, None, exctb")

        raise exc

    def _set_exception(self, exc=None):
        # ignore subsequent exceptions
        if not self._exc.empty():
            return
        if exc is None:
            exc = _sys.exc_info()
        self._exc.put(exc)

    def _qrwwrapper(self, queue, qrwfunc):
        """
        Wrapper function for the qreader and qwriter threads which acts as a
        kind of context manager.
        """
        try:
            qrwfunc(self, queue)
        except:
            # Raise the exception in the main thread
            self._set_exception()

            # suppress the exception in this child thread
            try:    self.abort()
            except: pass

    def _stopiothreads(self):
        currthread = _threading.current_thread()

        self._exit.set()
        if self.rxt is not None and self.rxt.is_alive() and self.rxt != currthread:
            self.rxt.join()

        if self.txt is not None and self.txt.is_alive() and self.txt != currthread:
            self.txt.join()

    def start(self):
        self._exit.clear()
        if self.txt is not None:
            self.txq.event.set()
            self.txt.start()
            while self.txq.write_available and self.txt.is_alive():
                _time.sleep(0.001)

        if self.rxt is not None:
            self.rxt.start()
        super(_ThreadedStreamBase, self).start()

    def abort(self):
        super(_ThreadedStreamBase, self).abort()
        self._stopiothreads()

    def stop(self):
        super(_ThreadedStreamBase, self).stop()
        self._stopiothreads()

    def close(self):
        super(_ThreadedStreamBase, self).close()
        self._stopiothreads()
        self._raise_exceptions()

class ThreadedInputStream(_InputStreamMixin, _ThreadedStreamBase):
    def __init__(self, **kwargs):
        super(ThreadedInputStream).__init__(self, kind='input', **kwargs)

class ThreadedOutputStream(_ThreadedStreamBase):
    def __init__(self, **kwargs):
        super(ThreadedOutputStream).__init__(self, kind='output', **kwargs)

class ThreadedStream(ThreadedInputStream, ThreadedOutputStream):
    def __init__(self, **kwargs):
        _ThreadedStreamBase.__init__(self, kind='duplex', **kwargs)

class _SoundFileStreamBase(_ThreadedStreamBase):
    """
    This helper class basically gives you two things:

        1) it provides complete qreader and qwriter functions for SoundFile
           objects (or anything that can be opened as a SoundFile object)

        2) it automatically sets parameters for the stream based on the input
           file and automatically sets parameters for the output file based on
           the output stream.

    Parameters
    -----------
    inpf : SoundFile compatible input
        Input file to stream to audio device. The input file will determine the
        samplerate and number of channels for the audio stream.
    outf : SoundFile compatible input
        Output file to capture data from audio device. If a SoundFile is not
        passed, the output file parameters will be determined from the output
        audio stream.
    fileblocksize : int
        How many frames to read/write to the queue at a time. Ideally, this
        should be greater than or equal to the average Portaudio buffer size in
        order not to cause underflow/overflow. Setting this parameter does not
        effect the Portaudio buffer size.

    Attributes
    ------------
    inp_fh : SoundFile
        The file object to write to the output ring buffer.
    out_fh : SoundFile
        The file object to capture data from the input ring buffer.

    Other Parameters
    ----------------------
    qreader, qwriter, kind, fileblocksize, blocksize, **kwargs
        Additional parameters to pass to ThreadedStreamBase.
    """
    def __init__(self, inpf=None, outf=None, qreader=None, qwriter=None, kind='duplex', sfkwargs={}, fileblocksize=None, blocksize=None, **kwargs):
        # We're playing an audio file, so we can safely assume there's no need
        # to clip
        if kwargs.get('clip_off', None) is None:
            kwargs['clip_off'] = True

        if not (fileblocksize or blocksize):
            raise ValueError("One or both of fileblocksize and blocksize must be non-zero.")

        # At this point we don't care what 'kind' the stream is, only whether
        # the input/output is None which determines whether qreader/qwriter
        # functions should be registered
        self._inpf = inpf
        if inpf is not None:
            inp_fh = inpf
            if not isinstance(inpf, _sf.SoundFile):
                inp_fh = _sf.SoundFile(inpf)
            if kwargs.get('samplerate', None) is None:
                kwargs['samplerate'] = inp_fh.samplerate
            if kwargs.get('channels', None) is None:
                kwargs['channels'] = inp_fh.channels
            if qwriter is None:
                qwriter = self._soundfilereader
        else:
            inp_fh = inpf

        # We need to set the qreader here; output file parameters will known
        # once we open the stream
        self._outf = outf
        if outf is not None and qreader is None:
            qreader = self._soundfilewriter

        super(_SoundFileStreamBase, self).__init__(qreader=qreader,
                                                  qwriter=qwriter, kind=kind,
                                                  blocksize=blocksize, **kwargs)

        # Try and determine the file extension here; we need to know it if we
        # want to try and set a default subtype for the output
        try:
            outext = getattr(outf, 'name', outf).rsplit('.', 1)[1].lower()
        except AttributeError:
            outext = None

        # If the output file hasn't already been opened, we open it here using
        # the input file and output stream settings, plus any user supplied
        # arguments
        if outf is not None and not isinstance(outf, _sf.SoundFile):
            if inp_fh is not None:
                if sfkwargs.get('endian', None) is None:
                    sfkwargs['endian'] = inp_fh.endian
                if (sfkwargs.get('format', outext) == inp_fh.format.lower()
                    and sfkwargs.get('subtype', None) is None):
                    sfkwargs['subtype'] = inp_fh.subtype
            if sfkwargs.get('channels', None) is None:
                sfkwargs['channels'] = self.channels[0] if kind == 'duplex' else self.channels
            if sfkwargs.get('samplerate', None) is None:
                sfkwargs['samplerate'] = int(self.samplerate)
            if sfkwargs.get('mode', None) is None:
                sfkwargs['mode'] = 'w+b'
            out_fh = _sf.SoundFile(outf, **sfkwargs)
        else:
            out_fh = outf

        self.inp_fh = inp_fh
        self.out_fh = out_fh
        self.fileblocksize = fileblocksize or self.blocksize

    # Default handler for writing input from a ThreadedStream to a SoundFile object
    @staticmethod
    def _soundfilewriter(stream, ringbuff):
        try:
            framesize = stream.framesize[0]
            dtype = stream.dtype[0]
        except TypeError:
            framesize = stream.framesize
            dtype = stream.dtype

        buff = memoryview(bytearray(stream.fileblocksize*framesize))
        while True:
            ringbuff.event.acquire()

            nframes = ringbuff.read(buff)
            if nframes == 0:
                break
            stream.out_fh.buffer_write(buff[:nframes*framesize], dtype=dtype)

    # Default handler for reading input from a SoundFile object and writing it to a
    # ThreadedStream
    @staticmethod
    def _soundfilereader(stream, ringbuff):
        try:
            framesize = stream.framesize[1]
            dtype = stream.dtype[1]
        except TypeError:
            framesize = stream.framesize
            dtype = stream.dtype

        buff = memoryview(bytearray(stream.fileblocksize*framesize))
        while not stream._exit.is_set():
            if not ringbuff.event.wait(timeout=1):
                raise AudioBufferError("time out waiting to write data")

            nframes = min(ringbuff.write_available, stream.fileblocksize)
            if nframes == 0:
                ringbuff.event.clear()
                continue

            readframes = stream.inp_fh.buffer_read_into(buff[:nframes*framesize], dtype=dtype)
            ringbuff.write(buff, readframes)
            if readframes < nframes:
                break

    def close(self):
        try:
            super(_SoundFileStreamBase, self).close()
        finally:
            if isinstance(self._outf, _basestring):
                self.out_fh.close()
            if isinstance(self._inpf, _basestring):
                self.inp_fh.close()

class SoundFileInputStream(_InputStreamMixin, _SoundFileStreamBase):
    """
    Audio file recorder.

    Parameters
    -----------
    outf : SoundFile compatible input
        Output file to capture data from audio device. If a SoundFile is not
        passed, the output file parameters will be determined from the output
        audio stream.
    sfkwargs : dict
        Arguments to pass when creating SoundFile when outf is not already a
        SoundFile object. This allows overriding of any of the default
        parameters.

    Other Parameters
    -----------------
    **kwargs
        Additional parameters to pass to SoundFileStreamBase.
    """
    def __init__(self, outf, sfkwargs={}, fileblocksize=None, **kwargs):
        super(SoundFileInputStream, self).__init__(outf=outf, kind='input',
                                                   sfkwargs=sfkwargs,
                                                   fileblocksize=fileblocksize,
                                                   **kwargs)

class SoundFileOutputStream(_SoundFileStreamBase):
    """
    Audio file player.

    Parameters
    -----------
    inpf : SoundFile compatible input
        Input file to stream to audio device. The input file will determine the
        samplerate and number of channels for the audio stream.
    """
    def __init__(self, inpf, qsize=PA_QSIZE, fileblocksize=None, **kwargs):
        super(SoundFileOutputStream, self).__init__(inpf=inpf, qsize=qsize,
                                                    fileblocksize=fileblocksize,
                                                    kind='output', **kwargs)

class SoundFileStream(SoundFileInputStream, SoundFileOutputStream):
    """
    Full duplex audio file streamer. Note that only one of inpf and outf is
    required. This allows you to e.g. use a SoundFile as input but implement
    your own qreader and/or read from the queue in the main thread.
    """
    def __init__(self, inpf=None, outf=None, qsize=PA_QSIZE, sfkwargs={}, fileblocksize=None, **kwargs):
        # If you're not using soundfiles for the input or the output, then you
        # should probably be using the Queued or ThreadedStream class
        if inpf is None and outf is None:
            raise ValueError("No input or output file given.")

<<<<<<< HEAD
        super(SoundFileStream, self).__init__(inpf=inpf, outf=outf, qsize=qsize,
                                              fileblocksize=fileblocksize, sfkwargs=sfkwargs,
                                              kind='duplex', **kwargs)

def blockstream(inpf=None, blocksize=1024, overlap=0, always_2d=False, copy=False, qwriter=None, streamclass=None, **kwargs):
    import numpy as np
    assert blocksize is not None and blocksize > 0, "Requires a fixed known blocksize"

    incframes = blocksize-overlap
    if inpf is None and qwriter is None:
        if streamclass is None: 
            streamclass = QueuedStreamBase
            kwargs['kind'] = 'input'
        stream = streamclass(blocksize=incframes, **kwargs)
        dtype = stream.dtype
        channels = stream.channels
    else:
        if streamclass is None: 
            streamclass = SoundFileStream
        stream = streamclass(inpf, blocksize=incframes, **kwargs)
        dtype = stream.dtype[0]
        channels = stream.channels[0]

    rxqueue = stream.rxq

    if channels > 1:
        always_2d = True

    outbuff = np.zeros((blocksize, channels) if always_2d else blocksize*channels, dtype=dtype)

    with stream:
        while stream.active:
            try:
                item = rxqueue.get(timeout=1)
            except queue.Empty:
                raise queue.Empty("Timed out waiting for data.")
            if item is None: break
=======
        _SoundFileStreamBase.__init__(self, inpf=inpf, outf=outf, qsize=qsize,
                                      fileblocksize=fileblocksize,
                                      sfkwargs=sfkwargs, kind='duplex', **kwargs)

def blockstream(inpf=None, blocksize=512, overlap=0, always_2d=False, copy=False, qwriter=None, streamclass=None, **kwargs):
    """
    Read audio data in chunks from a Portaudio stream. Can be either half-duplex
    (recording-only) or full-duplex (if an input file is supplied).

    Parameters
    ------------
    inpf : SoundFile compatible input or None
        Optional input stimuli.
    blocksize : int
        Portaudio stream buffer size. Must be non-zero.
    overlap : int
        Number of frames to overlap across blocks.
    always_2d : bool
        Always returns blocks 2 dimensional arrays. Only valid if you have numpy
        installed.
    copy : bool
        Whether to return copies of blocks. By default a view is returned.

    Other Parameters
    -----------------
    qwriter : function
        Function that handles writing to the audio transmit queue. Can be used
        as an alternative to or in combination with an input file.
    streamclass : object
        Base class to use. Typically this is automatically determined from the input arguments.
    **kwargs
        Additional arguments to pass to base stream class.

    Yields
    -------
    array
        ndarray or memoryview object with `blocksize` elements.
    """
    if inpf is None:
        if streamclass is None:
            streamclass = QueuedInputStream if qwriter is None else ThreadedStream
        stream = streamclass(blocksize=blocksize, qwriter=qwriter, **kwargs)
    else:
        if streamclass is None:
            streamclass = SoundFileStream
        stream = streamclass(inpf, blocksize=blocksize, qwriter=qwriter, **kwargs)
>>>>>>> bfaf2095

    return stream.blockstream(overlap, copy, always_2d)

# Used just for the pastream app
def SoundFileStreamFactory(inpf=None, outf=None, **kwargs):
    if inpf is not None and outf is not None:
        Streamer = SoundFileStream
        ioargs = (inpf, outf)
    elif inpf is not None:
        Streamer = SoundFileOutputStream
        ioargs = (inpf,)
        kwargs.pop('sfkwargs', None)
        kwargs.pop('qreader', None)
    elif outf is not None:
        Streamer = SoundFileInputStream
        ioargs = (outf,)
        kwargs.pop('qwriter', None)
    else:
        raise SystemExit("No input or output selected.")

    return Streamer(*ioargs, **kwargs)

def _get_parser(parser=None):
    from argparse import Action, ArgumentParser, RawDescriptionHelpFormatter

    if parser is None:
        parser = ArgumentParser(formatter_class=RawDescriptionHelpFormatter,
                                fromfile_prefix_chars='@',
                                usage=__usage__,
                                description=__doc__)
        parser.convert_arg_line_to_args = lambda arg_line: arg_line.split()

    class ListStreamsAction(Action):
        def __call__(*args, **kwargs):
            print(_sd.query_devices())
            _sys.exit(0)

    def devtype(dev):
        try:               return int(dev)
        except ValueError: return dev

    def posint(intarg):
        intarg = int(intarg)
        assert intarg > 0, "Queue size must be a positive value."
        return intarg

    parser.add_argument("input", type=lambda x: None if x=='-' else x,
                        help='''\
Input audio file, or, use the special designator '-' for recording only.''')

    parser.add_argument("output", type=lambda x: None if x=='-' else x,
                        help='''\
Output recording file, or, use the special designator '-' for playback only.''')

<<<<<<< HEAD
    parser.add_argument("--loop", default=False, nargs='?', metavar='n', const=True, type=int,
                        help='''\
Replay the playback file n times. If no argument is specified, playback will
loop infinitely. Does nothing if there is no playback.''')
=======
#     parser.add_argument("--loop", default=False, nargs='?', metavar='n', const=True, type=int,
#                         help='''\
# Replay the playback file n times. If no argument is specified, playback will
# loop infinitely. Does nothing if there is no playback.''')
>>>>>>> bfaf2095

    parser.add_argument("-l", action=ListStreamsAction, nargs=0,
                       help="List available audio device streams.")

    parser.add_argument("-q", "--qsize", type=posint, default=PA_QSIZE,
help="File transmit buffer size (in units of frames). Increase for smaller blocksizes.")

    devopts = parser.add_argument_group("I/O device stream options")

    devopts.add_argument("-d", "--device", type=devtype,
                         help='''\
Audio device name expression or index number. Defaults to the PortAudio default device.''')

    devopts.add_argument("-b", "--blocksize", type=int,
                         help="PortAudio buffer size and file block size (in units of frames).")

    devopts.add_argument("-B", "--file-blocksize", type=int,
                         help='''\
Only used for special cases where you want to set the file block size
differently than the portaudio buffer size. You most likely don't need to use
this option. (In units of frames).''')

    devopts.add_argument("-f", "--format", dest='dtype',
                         choices=_sd._sampleformats.keys(),
                         help='''Sample format of device I/O stream.''')

    devopts.add_argument("-c", "--channels", type=int,
                         help="Number of channels.")

    devopts.add_argument("-r", "--rate", dest='samplerate',
                         type=lambda x: int(float(x[:-1])*1000) if x.endswith('k') else int(x),
                         help="Sample rate in Hz. Add a 'k' suffix to specify kHz.")

    fileopts = parser.add_argument_group('''\
Output file format options''')

    fileopts.add_argument("-t", dest="file_type", choices=_sf.available_formats().keys(),
                          type=str.upper,
                          help='''\
Output file type. Typically this is determined from the file extension, but it
can be manually overridden here.''')

    fileopts.add_argument("-e", "--encoding", choices=_sf.available_subtypes(),
                          type=str.upper,
                          help="Sample format encoding.")

    fileopts.add_argument("--endian", choices=['file', 'big', 'little'],
                          help="Byte endianness.")

    return parser

def _main(argv=None):
    if argv is None: argv=_sys.argv[1:]
    parser = _get_parser()
    args = parser.parse_args(argv)

    sfkwargs=dict()
    stream = SoundFileStreamFactory(args.input, args.output, qsize=args.qsize,
                                    sfkwargs={
                                        'endian': args.endian,
                                        'subtype': args.encoding,
                                        'format': args.file_type
                                    },
                                    device=args.device,
                                    channels=args.channels,
                                    dtype=args.dtype,
                                    fileblocksize=args.file_blocksize,
                                    samplerate=args.samplerate,
                                    blocksize=args.blocksize)

    statline = "\r{:8.3f}s {:10d} frames processed, {:>10s} frames available for writing, {:>10s} frames queued for reading\r"
    print("<-", stream.inp_fh if stream.inp_fh is not None else 'null')
    print("--", stream)
    print("->", stream.out_fh if stream.out_fh is not None else 'null')

    nullinp = nullout = None
    if stream.inp_fh is None:
        nullinp = 'n/a'
    if stream.out_fh is None:
        nullout = 'n/a'

    try:
        with stream:
            t1 = _time.time()
            while stream.active:
                _time.sleep(0.1)
                line = statline.format(_time.time()-t1, stream.frame_count,
                                       nullinp or str(stream.txq.write_available),
                                       nullout or str(stream.rxq.read_available))
                _sys.stdout.write(line); _sys.stdout.flush()
    except KeyboardInterrupt:
        pass
    finally:
        print()

    return 0

if __name__ == '__main__':
    _sys.exit(_main())<|MERGE_RESOLUTION|>--- conflicted
+++ resolved
@@ -36,28 +36,13 @@
 __usage__ = "%(prog)s [options] [-d device] input output"
 
 
-<<<<<<< HEAD
-__usage__ = "%(prog)s [options] [-d device] input output"
-
-=======
 PA_QSIZE = 1<<16 # Default number of frames to buffer i/o to portaudio callback
->>>>>>> bfaf2095
 
 
 class AudioBufferError(Exception):
     pass
 
-<<<<<<< HEAD
-class AudioBufferError(Exception):
-    pass
-
-# TODO
-# Replace Queue with a portaudio ring buffer in order to allow variable block
-# sizes
-class QueuedStreamBase(sd._StreamBase):
-=======
 class _QueuedStreamBase(_sd._StreamBase):
->>>>>>> bfaf2095
     """
     This class adds a python Queue for reading and writing audio data. This
     double buffers the audio data so that any processing is kept out of the time
@@ -139,11 +124,7 @@
         self.status |= status
         if status._flags&0xF:
             self._set_exception(AudioBufferError(str(status)))
-<<<<<<< HEAD
-            raise sd.CallbackAbort
-=======
             raise _sd.CallbackAbort
->>>>>>> bfaf2095
 
         if self.rxq.write_available < frame_count:
             self._set_exception(AudioBufferError("Receive queue is full."))
@@ -158,17 +139,7 @@
         self.status |= status
         if status._flags&0xF:
             self._set_exception(AudioBufferError(str(status)))
-<<<<<<< HEAD
-            raise sd.CallbackAbort
-
-        try:
-            txbuff = self.txq.get_nowait()
-        except queue.Empty:
-            self._set_exception(queue.Empty("Transmit queue is empty."))
-            raise sd.CallbackAbort
-=======
             raise _sd.CallbackAbort
->>>>>>> bfaf2095
 
         oframes = self.txq.read(out_data, frame_count)
         self.txq.event.set()
@@ -184,11 +155,7 @@
         self.status |= status
         if status._flags&0xF:
             self._set_exception(AudioBufferError(str(status)))
-<<<<<<< HEAD
-            raise sd.CallbackAbort
-=======
             raise _sd.CallbackAbort
->>>>>>> bfaf2095
 
         if self.rxq.write_available < frame_count:
             self._set_exception(AudioBufferError("Receive queue is full."))
@@ -689,45 +656,6 @@
         if inpf is None and outf is None:
             raise ValueError("No input or output file given.")
 
-<<<<<<< HEAD
-        super(SoundFileStream, self).__init__(inpf=inpf, outf=outf, qsize=qsize,
-                                              fileblocksize=fileblocksize, sfkwargs=sfkwargs,
-                                              kind='duplex', **kwargs)
-
-def blockstream(inpf=None, blocksize=1024, overlap=0, always_2d=False, copy=False, qwriter=None, streamclass=None, **kwargs):
-    import numpy as np
-    assert blocksize is not None and blocksize > 0, "Requires a fixed known blocksize"
-
-    incframes = blocksize-overlap
-    if inpf is None and qwriter is None:
-        if streamclass is None: 
-            streamclass = QueuedStreamBase
-            kwargs['kind'] = 'input'
-        stream = streamclass(blocksize=incframes, **kwargs)
-        dtype = stream.dtype
-        channels = stream.channels
-    else:
-        if streamclass is None: 
-            streamclass = SoundFileStream
-        stream = streamclass(inpf, blocksize=incframes, **kwargs)
-        dtype = stream.dtype[0]
-        channels = stream.channels[0]
-
-    rxqueue = stream.rxq
-
-    if channels > 1:
-        always_2d = True
-
-    outbuff = np.zeros((blocksize, channels) if always_2d else blocksize*channels, dtype=dtype)
-
-    with stream:
-        while stream.active:
-            try:
-                item = rxqueue.get(timeout=1)
-            except queue.Empty:
-                raise queue.Empty("Timed out waiting for data.")
-            if item is None: break
-=======
         _SoundFileStreamBase.__init__(self, inpf=inpf, outf=outf, qsize=qsize,
                                       fileblocksize=fileblocksize,
                                       sfkwargs=sfkwargs, kind='duplex', **kwargs)
@@ -774,7 +702,6 @@
         if streamclass is None:
             streamclass = SoundFileStream
         stream = streamclass(inpf, blocksize=blocksize, qwriter=qwriter, **kwargs)
->>>>>>> bfaf2095
 
     return stream.blockstream(overlap, copy, always_2d)
 
@@ -829,17 +756,10 @@
                         help='''\
 Output recording file, or, use the special designator '-' for playback only.''')
 
-<<<<<<< HEAD
-    parser.add_argument("--loop", default=False, nargs='?', metavar='n', const=True, type=int,
-                        help='''\
-Replay the playback file n times. If no argument is specified, playback will
-loop infinitely. Does nothing if there is no playback.''')
-=======
 #     parser.add_argument("--loop", default=False, nargs='?', metavar='n', const=True, type=int,
 #                         help='''\
 # Replay the playback file n times. If no argument is specified, playback will
 # loop infinitely. Does nothing if there is no playback.''')
->>>>>>> bfaf2095
 
     parser.add_argument("-l", action=ListStreamsAction, nargs=0,
                        help="List available audio device streams.")
